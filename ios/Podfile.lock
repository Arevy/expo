PODS:
  - ABI29_0_0EXCamera (1.0.0-rc.2):
    - ABI29_0_0EXCore
    - ABI29_0_0EXFaceDetectorInterface
    - ABI29_0_0EXFileSystemInterface
    - ABI29_0_0EXPermissionsInterface
  - ABI29_0_0EXCameraInterface (1.0.0-rc.2):
    - ABI29_0_0EXCore
  - ABI29_0_0EXConstants (1.0.0-rc.2):
    - ABI29_0_0EXConstantsInterface
    - ABI29_0_0EXCore
  - ABI29_0_0EXConstantsInterface (1.0.0-rc.2):
    - ABI29_0_0EXCore
  - ABI29_0_0EXCore (1.0.0-rc.2)
  - ABI29_0_0EXFaceDetector (1.0.0-rc.2):
    - ABI29_0_0EXCore
    - ABI29_0_0EXFaceDetectorInterface
    - GoogleMobileVision/FaceDetector (~> 1.1.0)
    - GoogleMobileVision/MVDataOutput (~> 1.1.0)
  - ABI29_0_0EXFaceDetectorInterface (1.0.0-rc.2):
    - ABI29_0_0EXCore
  - ABI29_0_0EXFileSystem (1.0.0-rc.2):
    - ABI29_0_0EXCore
    - ABI29_0_0EXFileSystemInterface
  - ABI29_0_0EXFileSystemInterface (1.0.0-rc.2):
    - ABI29_0_0EXCore
  - ABI29_0_0EXGL (1.0.0-rc.2):
    - ABI29_0_0EXCameraInterface
    - ABI29_0_0EXCore
    - ABI29_0_0EXFileSystemInterface
    - EXGL-CPP
  - ABI29_0_0EXPermissions (1.0.0-rc.2):
    - ABI29_0_0EXCore
    - ABI29_0_0EXPermissionsInterface
  - ABI29_0_0EXPermissionsInterface (1.0.0-rc.2):
    - ABI29_0_0EXCore
  - ABI29_0_0EXReactNativeAdapter (1.0.0-rc.2):
    - ABI29_0_0EXCore
    - ReactABI29_0_0
  - ABI29_0_0EXSensors (1.0.0-rc.2):
    - ABI29_0_0EXCore
    - ABI29_0_0EXSensorsInterface
  - ABI29_0_0EXSensorsInterface (1.0.0-rc.2):
    - ABI29_0_0EXCore
  - ABI29_0_0EXSMS (1.0.0-rc.2):
    - ABI29_0_0EXCore
  - ABI30_0_0EXAdsAdMob (1.0.0-rc.0):
    - ABI30_0_0EXCore
    - Google-Mobile-Ads-SDK
  - ABI30_0_0EXBarCodeScanner (1.0.0-rc.0):
    - ABI30_0_0EXCore
  - ABI30_0_0EXBarCodeScannerInterface (1.0.0-rc.0):
    - ABI30_0_0EXCore
  - ABI30_0_0EXCamera (1.1.0-rc.0):
    - ABI30_0_0EXBarCodeScannerInterface
    - ABI30_0_0EXCore
    - ABI30_0_0EXFaceDetectorInterface
    - ABI30_0_0EXFileSystemInterface
    - ABI30_0_0EXImageLoaderInterface
    - ABI30_0_0EXPermissionsInterface
  - ABI30_0_0EXCameraInterface (1.0.2-rc.0):
    - ABI30_0_0EXCore
  - ABI30_0_0EXConstants (1.0.2-rc.0):
    - ABI30_0_0EXConstantsInterface
    - ABI30_0_0EXCore
  - ABI30_0_0EXConstantsInterface (1.0.2-rc.0):
    - ABI30_0_0EXCore
  - ABI30_0_0EXContacts (1.0.0-rc.0):
    - ABI30_0_0EXCore
    - ABI30_0_0EXFileSystemInterface
    - ABI30_0_0EXPermissionsInterface
  - ABI30_0_0EXCore (1.1.0-rc.0)
  - ABI30_0_0EXFaceDetector (1.0.2-rc.0):
    - ABI30_0_0EXCore
    - ABI30_0_0EXFaceDetectorInterface
    - GoogleMobileVision/FaceDetector (~> 1.1.0)
    - GoogleMobileVision/MVDataOutput (~> 1.1.0)
  - ABI30_0_0EXFaceDetectorInterface (1.0.2-rc.0):
    - ABI30_0_0EXCore
  - ABI30_0_0EXFileSystem (1.0.2-rc.0):
    - ABI30_0_0EXCore
    - ABI30_0_0EXFileSystemInterface
  - ABI30_0_0EXFileSystemInterface (1.0.2-rc.0):
    - ABI30_0_0EXCore
  - ABI30_0_0EXFont (1.0.0-rc.0):
    - ABI30_0_0EXCore
    - ABI30_0_0EXFontInterface
  - ABI30_0_0EXFontInterface (1.0.0-rc.0):
    - ABI30_0_0EXCore
  - ABI30_0_0EXGL (1.0.2-rc.0):
    - ABI30_0_0EXCameraInterface
    - ABI30_0_0EXCore
    - ABI30_0_0EXFileSystemInterface
    - EXGL-CPP
  - ABI30_0_0EXImageLoaderInterface (1.0.0-rc.0):
    - ABI30_0_0EXCore
  - ABI30_0_0EXLocalAuthentication (1.0.0):
    - ABI30_0_0EXConstantsInterface
    - ABI30_0_0EXCore
  - ABI30_0_0EXLocation (1.0.0-rc.0):
    - ABI30_0_0EXCore
    - ABI30_0_0EXPermissionsInterface
  - ABI30_0_0EXMediaLibrary (1.0.0-rc.0):
    - ABI30_0_0EXCore
    - ABI30_0_0EXPermissionsInterface
  - ABI30_0_0EXPermissions (1.1.0-rc.0):
    - ABI30_0_0EXCore
    - ABI30_0_0EXPermissionsInterface
  - ABI30_0_0EXPermissionsInterface (1.1.0-rc.0):
    - ABI30_0_0EXCore
  - ABI30_0_0EXPrint (1.0.0-rc.0):
    - ABI30_0_0EXCore
  - ABI30_0_0EXReactNativeAdapter (1.1.0-rc.0):
    - ABI30_0_0EXCore
    - ABI30_0_0EXFontInterface
    - ReactABI30_0_0
  - ABI30_0_0EXSegment (1.0.0-rc.0):
    - ABI30_0_0EXCore
    - Analytics (~> 3.5)
  - ABI30_0_0EXSensors (1.0.2-rc.0):
    - ABI30_0_0EXCore
    - ABI30_0_0EXSensorsInterface
  - ABI30_0_0EXSensorsInterface (1.0.2-rc.0):
    - ABI30_0_0EXCore
  - ABI30_0_0EXSMS (1.0.2-rc.0):
    - ABI30_0_0EXCore
  - ABI31_0_0EXAdsAdMob (1.0.0):
    - ABI31_0_0EXCore
    - Google-Mobile-Ads-SDK
  - ABI31_0_0EXBarCodeScanner (1.0.0):
    - ABI31_0_0EXCore
  - ABI31_0_0EXBarCodeScannerInterface (1.0.0):
    - ABI31_0_0EXCore
  - ABI31_0_0EXCamera (1.1.1):
    - ABI31_0_0EXBarCodeScannerInterface
    - ABI31_0_0EXCore
    - ABI31_0_0EXFaceDetectorInterface
    - ABI31_0_0EXFileSystemInterface
    - ABI31_0_0EXImageLoaderInterface
    - ABI31_0_0EXPermissionsInterface
  - ABI31_0_0EXCameraInterface (1.0.2):
    - ABI31_0_0EXCore
  - ABI31_0_0EXConstants (1.0.2):
    - ABI31_0_0EXConstantsInterface
    - ABI31_0_0EXCore
  - ABI31_0_0EXConstantsInterface (1.0.2):
    - ABI31_0_0EXCore
  - ABI31_0_0EXContacts (1.0.0):
    - ABI31_0_0EXCore
    - ABI31_0_0EXFileSystemInterface
    - ABI31_0_0EXPermissionsInterface
  - ABI31_0_0EXCore (1.1.0)
  - ABI31_0_0EXFaceDetector (1.0.2):
    - ABI31_0_0EXCore
    - ABI31_0_0EXFaceDetectorInterface
    - GoogleMobileVision/FaceDetector (~> 1.1.0)
    - GoogleMobileVision/MVDataOutput (~> 1.1.0)
  - ABI31_0_0EXFaceDetectorInterface (1.0.2):
    - ABI31_0_0EXCore
  - ABI31_0_0EXFileSystem (1.0.2):
    - ABI31_0_0EXCore
    - ABI31_0_0EXFileSystemInterface
  - ABI31_0_0EXFileSystemInterface (1.0.2):
    - ABI31_0_0EXCore
  - ABI31_0_0EXFont (1.0.0):
    - ABI31_0_0EXCore
    - ABI31_0_0EXFontInterface
  - ABI31_0_0EXFontInterface (1.0.0):
    - ABI31_0_0EXCore
  - ABI31_0_0EXGL (1.0.2):
    - ABI31_0_0EXCameraInterface
    - ABI31_0_0EXCore
    - ABI31_0_0EXFileSystemInterface
    - EXGL-CPP
  - ABI31_0_0EXImageLoaderInterface (1.0.0):
    - ABI31_0_0EXCore
  - ABI31_0_0EXLocalAuthentication (1.0.0):
    - ABI31_0_0EXConstantsInterface
    - ABI31_0_0EXCore
  - ABI31_0_0EXLocalization (1.0.0):
    - ABI31_0_0EXCore
  - ABI31_0_0EXLocation (1.0.0):
    - ABI31_0_0EXCore
    - ABI31_0_0EXPermissionsInterface
  - ABI31_0_0EXMediaLibrary (1.0.0):
    - ABI31_0_0EXCore
    - ABI31_0_0EXPermissionsInterface
  - ABI31_0_0EXPermissions (1.1.0):
    - ABI31_0_0EXCore
    - ABI31_0_0EXPermissionsInterface
  - ABI31_0_0EXPermissionsInterface (1.1.0):
    - ABI31_0_0EXCore
  - ABI31_0_0EXPrint (1.0.0):
    - ABI31_0_0EXCore
  - ABI31_0_0EXReactNativeAdapter (1.1.1):
    - ABI31_0_0EXCore
    - ABI31_0_0EXFontInterface
    - ReactABI31_0_0
  - ABI31_0_0EXSegment (1.0.0):
    - ABI31_0_0EXConstantsInterface
    - ABI31_0_0EXCore
    - Analytics (~> 3.5)
  - ABI31_0_0EXSensors (1.0.2):
    - ABI31_0_0EXCore
    - ABI31_0_0EXSensorsInterface
  - ABI31_0_0EXSensorsInterface (1.0.2):
    - ABI31_0_0EXCore
  - ABI31_0_0EXSMS (1.0.2):
    - ABI31_0_0EXCore
  - Amplitude-iOS (3.14.1)
  - Analytics (3.6.9)
  - AppAuth (0.94.0)
  - Bolts (1.9.0):
    - Bolts/AppLinks (= 1.9.0)
    - Bolts/Tasks (= 1.9.0)
  - Bolts/AppLinks (1.9.0):
    - Bolts/Tasks
  - Bolts/Tasks (1.9.0)
  - boost-for-react-native (1.63.0)
  - Branch (0.24.2):
    - Branch/Core (= 0.24.2)
  - Branch/Core (0.24.2)
  - CocoaLumberjack (3.2.1):
    - CocoaLumberjack/Default (= 3.2.1)
    - CocoaLumberjack/Extensions (= 3.2.1)
  - CocoaLumberjack/Default (3.2.1)
  - CocoaLumberjack/Extensions (3.2.1):
    - CocoaLumberjack/Default
  - Crashlytics (3.10.7):
    - Fabric (~> 1.7.11)
  - DoubleConversion (1.1.6)
  - EXAdsAdMob (1.1.0):
    - EXCore
    - Google-Mobile-Ads-SDK
<<<<<<< HEAD
  - EXAR (1.0.0):
    - EXCore
  - EXBarCodeScanner (1.0.0):
=======
  - EXBarCodeScanner (1.1.0):
>>>>>>> 27954d9f
    - EXCore
  - EXBarCodeScannerInterface (1.1.0):
    - EXCore
  - EXCamera (1.2.0):
    - EXBarCodeScannerInterface
    - EXCore
    - EXFaceDetectorInterface
    - EXFileSystemInterface
    - EXImageLoaderInterface
    - EXPermissionsInterface
  - EXCameraInterface (1.1.0):
    - EXCore
  - EXConstants (1.1.0):
    - EXConstantsInterface
    - EXCore
  - EXConstantsInterface (1.1.0):
    - EXCore
  - EXContacts (1.1.0):
    - EXCore
    - EXFileSystemInterface
    - EXPermissionsInterface
  - EXCore (1.2.0)
  - EXFaceDetector (1.1.0):
    - EXCore
    - EXFaceDetectorInterface
    - GoogleMobileVision/FaceDetector (~> 1.1.0)
    - GoogleMobileVision/MVDataOutput (~> 1.1.0)
  - EXFaceDetectorInterface (1.1.0):
    - EXCore
  - EXFileSystem (1.1.0):
    - EXCore
    - EXFileSystemInterface
  - EXFileSystemInterface (1.1.0):
    - EXCore
  - EXFont (1.1.0):
    - EXCore
    - EXFontInterface
  - EXFontInterface (1.1.0):
    - EXCore
  - EXGL (1.1.0):
    - EXCameraInterface
    - EXCore
    - EXFileSystemInterface
    - EXGL-CPP
  - EXGL-CPP (1.1.0):
    - EXGL-CPP/UEXGL (= 1.1.0)
  - EXGL-CPP/UEXGL (1.1.0)
  - EXGoogleSignIn (1.0.0):
    - EXCore
    - GoogleSignIn
  - EXImageLoaderInterface (1.1.0):
    - EXCore
  - EXLocalAuthentication (1.1.0):
    - EXConstantsInterface
    - EXCore
  - EXLocalization (1.0.0):
    - EXCore
  - EXLocation (1.1.0):
    - EXCore
    - EXPermissionsInterface
  - EXMediaLibrary (1.1.0):
    - EXCore
    - EXPermissionsInterface
  - EXPermissions (1.2.0):
    - EXCore
    - EXPermissionsInterface
  - EXPermissionsInterface (1.2.0):
    - EXCore
  - EXPrint (2.0.0-alpha.0):
    - EXCore
  - EXReactNativeAdapter (1.2.0):
    - EXCore
    - EXFontInterface
    - React
  - EXSegment (1.1.0):
    - Analytics (~> 3.5)
    - EXConstantsInterface
    - EXCore
  - EXSensors (1.1.0):
    - EXCore
    - EXSensorsInterface
  - EXSensorsInterface (1.1.0):
    - EXCore
  - EXSMS (1.1.0):
    - EXCore
  - Fabric (1.7.11)
  - FBAudienceNetwork (4.99.0)
  - FBSDKCoreKit (4.37.0):
    - Bolts (~> 1.7)
  - FBSDKLoginKit (4.37.0):
    - FBSDKCoreKit
  - FBSDKShareKit (4.37.0):
    - FBSDKCoreKit (~> 4.37.0)
  - Folly (2016.10.31.00):
    - boost-for-react-native
    - DoubleConversion
    - glog
  - glog (0.3.5)
  - Google-Maps-iOS-Utils (2.1.0):
    - Google-Maps-iOS-Utils/Clustering (= 2.1.0)
    - Google-Maps-iOS-Utils/Geometry (= 2.1.0)
    - Google-Maps-iOS-Utils/Heatmap (= 2.1.0)
    - Google-Maps-iOS-Utils/QuadTree (= 2.1.0)
    - GoogleMaps
  - Google-Maps-iOS-Utils/Clustering (2.1.0):
    - Google-Maps-iOS-Utils/QuadTree
    - GoogleMaps
  - Google-Maps-iOS-Utils/Geometry (2.1.0):
    - GoogleMaps
  - Google-Maps-iOS-Utils/Heatmap (2.1.0):
    - Google-Maps-iOS-Utils/QuadTree
    - GoogleMaps
  - Google-Maps-iOS-Utils/QuadTree (2.1.0):
    - GoogleMaps
  - Google-Mobile-Ads-SDK (7.22.0)
  - GoogleInterchangeUtilities (1.2.2):
    - GoogleSymbolUtilities (~> 1.1)
  - GoogleMaps (2.5.0):
    - GoogleMaps/Maps (= 2.5.0)
  - GoogleMaps/Base (2.5.0)
  - GoogleMaps/Maps (2.5.0):
    - GoogleMaps/Base
  - GoogleMobileVision/Detector (1.1.0):
    - GoogleInterchangeUtilities (~> 1.2)
    - GoogleNetworkingUtilities (~> 1.2)
    - GoogleUtilities (~> 1.3)
  - GoogleMobileVision/FaceDetector (1.1.0):
    - GoogleMobileVision/Detector
  - GoogleMobileVision/MVDataOutput (1.1.0):
    - GoogleMobileVision/Detector
  - GoogleNetworkingUtilities (1.2.2):
    - GoogleSymbolUtilities (~> 1.1)
  - GoogleSignIn (4.2.0):
    - "GoogleToolboxForMac/NSDictionary+URLArguments (~> 2.1)"
    - "GoogleToolboxForMac/NSString+URLArguments (~> 2.1)"
    - GTMOAuth2 (~> 1.0)
    - GTMSessionFetcher/Core (~> 1.1)
  - GoogleSymbolUtilities (1.1.2)
  - GoogleToolboxForMac/DebugUtils (2.1.4):
    - GoogleToolboxForMac/Defines (= 2.1.4)
  - GoogleToolboxForMac/Defines (2.1.4)
  - "GoogleToolboxForMac/NSDictionary+URLArguments (2.1.4)":
    - GoogleToolboxForMac/DebugUtils (= 2.1.4)
    - GoogleToolboxForMac/Defines (= 2.1.4)
    - "GoogleToolboxForMac/NSString+URLArguments (= 2.1.4)"
  - "GoogleToolboxForMac/NSString+URLArguments (2.1.4)"
  - GoogleUtilities (1.3.2):
    - GoogleSymbolUtilities (~> 1.1)
  - GTMOAuth2 (1.1.6):
    - GTMSessionFetcher (~> 1.1)
  - GTMSessionFetcher (1.2.0):
    - GTMSessionFetcher/Full (= 1.2.0)
  - GTMSessionFetcher/Core (1.2.0)
  - GTMSessionFetcher/Full (1.2.0):
    - GTMSessionFetcher/Core (= 1.2.0)
  - JKBigInteger2 (0.0.5)
  - lottie-ios (2.5.0)
  - React (0.57.1):
    - React/Core (= 0.57.1)
  - React/ART (0.57.1):
    - React/Core
  - React/Core (0.57.1):
    - yoga (= 0.57.1.React)
  - React/CxxBridge (0.57.1):
    - Folly (= 2016.10.31.00)
    - React/Core
    - React/cxxreact
  - React/cxxreact (0.57.1):
    - boost-for-react-native (= 1.63.0)
    - Folly (= 2016.10.31.00)
    - React/jschelpers
    - React/jsinspector
  - React/DevSupport (0.57.1):
    - React/Core
    - React/RCTWebSocket
  - React/fishhook (0.57.1)
  - React/jschelpers (0.57.1):
    - Folly (= 2016.10.31.00)
    - React/PrivateDatabase
  - React/jsinspector (0.57.1)
  - React/PrivateDatabase (0.57.1)
  - React/RCTActionSheet (0.57.1):
    - React/Core
  - React/RCTAnimation (0.57.1):
    - React/Core
  - React/RCTBlob (0.57.1):
    - React/Core
  - React/RCTCameraRoll (0.57.1):
    - React/Core
    - React/RCTImage
  - React/RCTGeolocation (0.57.1):
    - React/Core
  - React/RCTImage (0.57.1):
    - React/Core
    - React/RCTNetwork
  - React/RCTNetwork (0.57.1):
    - React/Core
  - React/RCTText (0.57.1):
    - React/Core
  - React/RCTVibration (0.57.1):
    - React/Core
  - React/RCTWebSocket (0.57.1):
    - React/Core
    - React/fishhook
    - React/RCTBlob
  - ReactABI25_0_0/ABI25_0_0jschelpers (0.52.0):
    - Folly (= 2016.10.31.00)
    - ReactABI25_0_0/ABI25_0_0PrivateDatabase
  - ReactABI25_0_0/ABI25_0_0jsinspector (0.52.0)
  - ReactABI25_0_0/ABI25_0_0PrivateDatabase (0.52.0)
  - ReactABI25_0_0/ART (0.52.0):
    - ReactABI25_0_0/Core
  - ReactABI25_0_0/Core (0.52.0):
    - yogaABI25_0_0 (= 0.52.0.React)
  - ReactABI25_0_0/CxxBridge (0.52.0):
    - Folly (= 2016.10.31.00)
    - ReactABI25_0_0/Core
    - ReactABI25_0_0/cxxReactABI25_0_0
  - ReactABI25_0_0/cxxReactABI25_0_0 (0.52.0):
    - boost-for-react-native (= 1.63.0)
    - Folly (= 2016.10.31.00)
    - ReactABI25_0_0/ABI25_0_0jschelpers
    - ReactABI25_0_0/ABI25_0_0jsinspector
  - ReactABI25_0_0/DevSupport (0.52.0):
    - ReactABI25_0_0/Core
    - ReactABI25_0_0/RCTWebSocket
  - ReactABI25_0_0/Expo (0.52.0):
    - Amplitude-iOS
    - Analytics
    - AppAuth
    - Branch
    - EXGL-CPP
    - FBAudienceNetwork
    - FBSDKCoreKit
    - FBSDKLoginKit
    - FBSDKShareKit
    - Google-Mobile-Ads-SDK
    - GoogleMaps
    - GoogleSignIn
    - JKBigInteger2
    - lottie-ios
    - ReactABI25_0_0/Core
  - ReactABI25_0_0/ExpoOptional (0.52.0):
    - GoogleMobileVision/FaceDetector
    - GoogleMobileVision/MVDataOutput
    - ReactABI25_0_0/Expo
  - ReactABI25_0_0/fishhook (0.52.0)
  - ReactABI25_0_0/RCTActionSheet (0.52.0):
    - ReactABI25_0_0/Core
  - ReactABI25_0_0/RCTAnimation (0.52.0):
    - ReactABI25_0_0/Core
  - ReactABI25_0_0/RCTBlob (0.52.0):
    - ReactABI25_0_0/Core
  - ReactABI25_0_0/RCTCameraRoll (0.52.0):
    - React/RCTImage
    - ReactABI25_0_0/Core
  - ReactABI25_0_0/RCTGeolocation (0.52.0):
    - ReactABI25_0_0/Core
  - ReactABI25_0_0/RCTImage (0.52.0):
    - ReactABI25_0_0/Core
    - ReactABI25_0_0/RCTNetwork
  - ReactABI25_0_0/RCTNetwork (0.52.0):
    - ReactABI25_0_0/Core
  - ReactABI25_0_0/RCTText (0.52.0):
    - ReactABI25_0_0/Core
  - ReactABI25_0_0/RCTVibration (0.52.0):
    - ReactABI25_0_0/Core
  - ReactABI25_0_0/RCTWebSocket (0.52.0):
    - ReactABI25_0_0/Core
    - ReactABI25_0_0/fishhook
    - ReactABI25_0_0/RCTBlob
  - ReactABI26_0_0/ABI26_0_0jschelpers (0.54.2):
    - Folly (= 2016.10.31.00)
    - ReactABI26_0_0/ABI26_0_0PrivateDatabase
  - ReactABI26_0_0/ABI26_0_0jsinspector (0.54.2)
  - ReactABI26_0_0/ABI26_0_0PrivateDatabase (0.54.2)
  - ReactABI26_0_0/ART (0.54.2):
    - ReactABI26_0_0/Core
  - ReactABI26_0_0/Core (0.54.2):
    - yogaABI26_0_0 (= 0.54.2.React)
  - ReactABI26_0_0/CxxBridge (0.54.2):
    - Folly (= 2016.10.31.00)
    - ReactABI26_0_0/Core
    - ReactABI26_0_0/cxxReactABI26_0_0
  - ReactABI26_0_0/cxxReactABI26_0_0 (0.54.2):
    - boost-for-react-native (= 1.63.0)
    - Folly (= 2016.10.31.00)
    - ReactABI26_0_0/ABI26_0_0jschelpers
    - ReactABI26_0_0/ABI26_0_0jsinspector
  - ReactABI26_0_0/DevSupport (0.54.2):
    - ReactABI26_0_0/Core
    - ReactABI26_0_0/RCTWebSocket
  - ReactABI26_0_0/Expo (0.54.2):
    - Amplitude-iOS
    - Analytics
    - AppAuth
    - Branch
    - EXGL-CPP
    - FBAudienceNetwork
    - FBSDKCoreKit
    - FBSDKLoginKit
    - FBSDKShareKit
    - Google-Mobile-Ads-SDK
    - GoogleMaps
    - GoogleSignIn
    - JKBigInteger2
    - lottie-ios
    - ReactABI26_0_0/Core
  - ReactABI26_0_0/ExpoOptional (0.54.2):
    - GoogleMobileVision/FaceDetector
    - GoogleMobileVision/MVDataOutput
    - ReactABI26_0_0/Expo
  - ReactABI26_0_0/fishhook (0.54.2)
  - ReactABI26_0_0/RCTActionSheet (0.54.2):
    - ReactABI26_0_0/Core
  - ReactABI26_0_0/RCTAnimation (0.54.2):
    - ReactABI26_0_0/Core
  - ReactABI26_0_0/RCTBlob (0.54.2):
    - ReactABI26_0_0/Core
  - ReactABI26_0_0/RCTCameraRoll (0.54.2):
    - React/RCTImage
    - ReactABI26_0_0/Core
  - ReactABI26_0_0/RCTGeolocation (0.54.2):
    - ReactABI26_0_0/Core
  - ReactABI26_0_0/RCTImage (0.54.2):
    - ReactABI26_0_0/Core
    - ReactABI26_0_0/RCTNetwork
  - ReactABI26_0_0/RCTNetwork (0.54.2):
    - ReactABI26_0_0/Core
  - ReactABI26_0_0/RCTText (0.54.2):
    - ReactABI26_0_0/Core
  - ReactABI26_0_0/RCTVibration (0.54.2):
    - ReactABI26_0_0/Core
  - ReactABI26_0_0/RCTWebSocket (0.54.2):
    - ReactABI26_0_0/Core
    - ReactABI26_0_0/fishhook
    - ReactABI26_0_0/RCTBlob
  - ReactABI27_0_0/ABI27_0_0fabric (0.55.2):
    - Folly (= 2016.10.31.00)
  - ReactABI27_0_0/ABI27_0_0jschelpers (0.55.2):
    - Folly (= 2016.10.31.00)
    - ReactABI27_0_0/ABI27_0_0PrivateDatabase
  - ReactABI27_0_0/ABI27_0_0jsinspector (0.55.2)
  - ReactABI27_0_0/ABI27_0_0PrivateDatabase (0.55.2)
  - ReactABI27_0_0/ART (0.55.2):
    - ReactABI27_0_0/Core
  - ReactABI27_0_0/Core (0.55.2):
    - ReactABI27_0_0/ABI27_0_0fabric
    - yogaABI27_0_0 (= 0.55.2.React)
  - ReactABI27_0_0/CxxBridge (0.55.2):
    - Folly (= 2016.10.31.00)
    - ReactABI27_0_0/Core
    - ReactABI27_0_0/cxxReactABI27_0_0
  - ReactABI27_0_0/cxxReactABI27_0_0 (0.55.2):
    - boost-for-react-native (= 1.63.0)
    - Folly (= 2016.10.31.00)
    - ReactABI27_0_0/ABI27_0_0jschelpers
    - ReactABI27_0_0/ABI27_0_0jsinspector
  - ReactABI27_0_0/DevSupport (0.55.2):
    - ReactABI27_0_0/Core
    - ReactABI27_0_0/RCTWebSocket
  - ReactABI27_0_0/Expo (0.55.2):
    - Amplitude-iOS
    - Analytics
    - AppAuth
    - Branch
    - EXGL-CPP
    - FBAudienceNetwork
    - FBSDKCoreKit
    - FBSDKLoginKit
    - FBSDKShareKit
    - Google-Mobile-Ads-SDK
    - GoogleMaps
    - GoogleSignIn
    - JKBigInteger2
    - lottie-ios
    - ReactABI27_0_0/Core
  - ReactABI27_0_0/ExpoOptional (0.55.2):
    - GoogleMobileVision/FaceDetector
    - GoogleMobileVision/MVDataOutput
    - ReactABI27_0_0/Expo
  - ReactABI27_0_0/fishhook (0.55.2)
  - ReactABI27_0_0/RCTActionSheet (0.55.2):
    - ReactABI27_0_0/Core
  - ReactABI27_0_0/RCTAnimation (0.55.2):
    - ReactABI27_0_0/Core
  - ReactABI27_0_0/RCTBlob (0.55.2):
    - ReactABI27_0_0/Core
  - ReactABI27_0_0/RCTCameraRoll (0.55.2):
    - React/RCTImage
    - ReactABI27_0_0/Core
  - ReactABI27_0_0/RCTGeolocation (0.55.2):
    - ReactABI27_0_0/Core
  - ReactABI27_0_0/RCTImage (0.55.2):
    - ReactABI27_0_0/Core
    - ReactABI27_0_0/RCTNetwork
  - ReactABI27_0_0/RCTNetwork (0.55.2):
    - ReactABI27_0_0/Core
  - ReactABI27_0_0/RCTText (0.55.2):
    - ReactABI27_0_0/Core
  - ReactABI27_0_0/RCTVibration (0.55.2):
    - ReactABI27_0_0/Core
  - ReactABI27_0_0/RCTWebSocket (0.55.2):
    - ReactABI27_0_0/Core
    - ReactABI27_0_0/fishhook
    - ReactABI27_0_0/RCTBlob
  - ReactABI28_0_0/ABI28_0_0jschelpers (0.55.4):
    - Folly (= 2016.10.31.00)
    - ReactABI28_0_0/ABI28_0_0PrivateDatabase
  - ReactABI28_0_0/ABI28_0_0jsinspector (0.55.4)
  - ReactABI28_0_0/ABI28_0_0PrivateDatabase (0.55.4)
  - ReactABI28_0_0/ART (0.55.4):
    - ReactABI28_0_0/Core
  - ReactABI28_0_0/Core (0.55.4):
    - yogaABI28_0_0 (= 0.55.4.React)
  - ReactABI28_0_0/CxxBridge (0.55.4):
    - Folly (= 2016.10.31.00)
    - ReactABI28_0_0/Core
    - ReactABI28_0_0/cxxReactABI28_0_0
  - ReactABI28_0_0/cxxReactABI28_0_0 (0.55.4):
    - boost-for-react-native (= 1.63.0)
    - Folly (= 2016.10.31.00)
    - ReactABI28_0_0/ABI28_0_0jschelpers
    - ReactABI28_0_0/ABI28_0_0jsinspector
  - ReactABI28_0_0/DevSupport (0.55.4):
    - ReactABI28_0_0/Core
    - ReactABI28_0_0/RCTWebSocket
  - ReactABI28_0_0/Expo (0.55.4):
    - Amplitude-iOS
    - Analytics
    - AppAuth
    - Branch
    - EXGL-CPP
    - FBAudienceNetwork
    - FBSDKCoreKit
    - FBSDKLoginKit
    - FBSDKShareKit
    - Google-Maps-iOS-Utils
    - Google-Mobile-Ads-SDK
    - GoogleMaps
    - GoogleSignIn
    - JKBigInteger2
    - lottie-ios
    - ReactABI28_0_0/Core
  - ReactABI28_0_0/ExpoOptional (0.55.4):
    - GoogleMobileVision/FaceDetector
    - GoogleMobileVision/MVDataOutput
    - ReactABI28_0_0/Expo
  - ReactABI28_0_0/fishhook (0.55.4)
  - ReactABI28_0_0/RCTActionSheet (0.55.4):
    - ReactABI28_0_0/Core
  - ReactABI28_0_0/RCTAnimation (0.55.4):
    - ReactABI28_0_0/Core
  - ReactABI28_0_0/RCTBlob (0.55.4):
    - ReactABI28_0_0/Core
  - ReactABI28_0_0/RCTCameraRoll (0.55.4):
    - React/RCTImage
    - ReactABI28_0_0/Core
  - ReactABI28_0_0/RCTGeolocation (0.55.4):
    - ReactABI28_0_0/Core
  - ReactABI28_0_0/RCTImage (0.55.4):
    - ReactABI28_0_0/Core
    - ReactABI28_0_0/RCTNetwork
  - ReactABI28_0_0/RCTNetwork (0.55.4):
    - ReactABI28_0_0/Core
  - ReactABI28_0_0/RCTText (0.55.4):
    - ReactABI28_0_0/Core
  - ReactABI28_0_0/RCTVibration (0.55.4):
    - ReactABI28_0_0/Core
  - ReactABI28_0_0/RCTWebSocket (0.55.4):
    - ReactABI28_0_0/Core
    - ReactABI28_0_0/fishhook
    - ReactABI28_0_0/RCTBlob
  - ReactABI29_0_0 (0.55.4):
    - ReactABI29_0_0/Core (= 0.55.4)
  - ReactABI29_0_0/ABI29_0_0jschelpers (0.55.4):
    - Folly (= 2016.10.31.00)
    - ReactABI29_0_0/ABI29_0_0PrivateDatabase
  - ReactABI29_0_0/ABI29_0_0jsinspector (0.55.4)
  - ReactABI29_0_0/ABI29_0_0PrivateDatabase (0.55.4)
  - ReactABI29_0_0/ART (0.55.4):
    - ReactABI29_0_0/Core
  - ReactABI29_0_0/Core (0.55.4):
    - yogaABI29_0_0 (= 0.55.4.React)
  - ReactABI29_0_0/CxxBridge (0.55.4):
    - Folly (= 2016.10.31.00)
    - ReactABI29_0_0/Core
    - ReactABI29_0_0/cxxReactABI29_0_0
  - ReactABI29_0_0/cxxReactABI29_0_0 (0.55.4):
    - boost-for-react-native (= 1.63.0)
    - Folly (= 2016.10.31.00)
    - ReactABI29_0_0/ABI29_0_0jschelpers
    - ReactABI29_0_0/ABI29_0_0jsinspector
  - ReactABI29_0_0/DevSupport (0.55.4):
    - ReactABI29_0_0/Core
    - ReactABI29_0_0/RCTWebSocket
  - ReactABI29_0_0/Expo (0.55.4):
    - ABI29_0_0EXCamera
    - ABI29_0_0EXCameraInterface
    - ABI29_0_0EXConstants
    - ABI29_0_0EXConstantsInterface
    - ABI29_0_0EXCore
    - ABI29_0_0EXFaceDetector
    - ABI29_0_0EXFaceDetectorInterface
    - ABI29_0_0EXFileSystem
    - ABI29_0_0EXFileSystemInterface
    - ABI29_0_0EXGL
    - ABI29_0_0EXPermissions
    - ABI29_0_0EXPermissionsInterface
    - ABI29_0_0EXReactNativeAdapter
    - ABI29_0_0EXSensors
    - ABI29_0_0EXSensorsInterface
    - ABI29_0_0EXSMS
    - Amplitude-iOS
    - Analytics
    - AppAuth
    - Branch
    - EXGL-CPP
    - FBAudienceNetwork
    - FBSDKCoreKit
    - FBSDKLoginKit
    - FBSDKShareKit
    - Google-Maps-iOS-Utils
    - Google-Mobile-Ads-SDK
    - GoogleMaps
    - GoogleSignIn
    - JKBigInteger2
    - lottie-ios
    - ReactABI29_0_0/Core
  - ReactABI29_0_0/ExpoOptional (0.55.4):
    - ReactABI29_0_0/Expo
  - ReactABI29_0_0/fishhook (0.55.4)
  - ReactABI29_0_0/RCTActionSheet (0.55.4):
    - ReactABI29_0_0/Core
  - ReactABI29_0_0/RCTAnimation (0.55.4):
    - ReactABI29_0_0/Core
  - ReactABI29_0_0/RCTBlob (0.55.4):
    - ReactABI29_0_0/Core
  - ReactABI29_0_0/RCTCameraRoll (0.55.4):
    - React/RCTImage
    - ReactABI29_0_0/Core
  - ReactABI29_0_0/RCTGeolocation (0.55.4):
    - ReactABI29_0_0/Core
  - ReactABI29_0_0/RCTImage (0.55.4):
    - ReactABI29_0_0/Core
    - ReactABI29_0_0/RCTNetwork
  - ReactABI29_0_0/RCTNetwork (0.55.4):
    - ReactABI29_0_0/Core
  - ReactABI29_0_0/RCTText (0.55.4):
    - ReactABI29_0_0/Core
  - ReactABI29_0_0/RCTVibration (0.55.4):
    - ReactABI29_0_0/Core
  - ReactABI29_0_0/RCTWebSocket (0.55.4):
    - ReactABI29_0_0/Core
    - ReactABI29_0_0/fishhook
    - ReactABI29_0_0/RCTBlob
  - ReactABI30_0_0 (0.55.4):
    - ReactABI30_0_0/Core (= 0.55.4)
  - ReactABI30_0_0/ABI30_0_0jschelpers (0.55.4):
    - Folly (= 2016.10.31.00)
    - ReactABI30_0_0/PrivateDatabase
  - ReactABI30_0_0/ABI30_0_0jsinspector (0.55.4)
  - ReactABI30_0_0/ART (0.55.4):
    - ReactABI30_0_0/Core
  - ReactABI30_0_0/Core (0.55.4):
    - yogaABI30_0_0 (= 0.55.4.React)
  - ReactABI30_0_0/CxxBridge (0.55.4):
    - Folly (= 2016.10.31.00)
    - ReactABI30_0_0/Core
    - ReactABI30_0_0/cxxReactABI30_0_0
  - ReactABI30_0_0/cxxReactABI30_0_0 (0.55.4):
    - boost-for-react-native (= 1.63.0)
    - Folly (= 2016.10.31.00)
    - ReactABI30_0_0/ABI30_0_0jschelpers
    - ReactABI30_0_0/ABI30_0_0jsinspector
  - ReactABI30_0_0/DevSupport (0.55.4):
    - ReactABI30_0_0/Core
    - ReactABI30_0_0/RCTWebSocket
  - ReactABI30_0_0/Expo (0.55.4):
    - ABI30_0_0EXAdsAdMob
    - ABI30_0_0EXBarCodeScanner
    - ABI30_0_0EXBarCodeScannerInterface
    - ABI30_0_0EXCamera
    - ABI30_0_0EXCameraInterface
    - ABI30_0_0EXConstants
    - ABI30_0_0EXConstantsInterface
    - ABI30_0_0EXContacts
    - ABI30_0_0EXCore
    - ABI30_0_0EXFaceDetector
    - ABI30_0_0EXFaceDetectorInterface
    - ABI30_0_0EXFileSystem
    - ABI30_0_0EXFileSystemInterface
    - ABI30_0_0EXFont
    - ABI30_0_0EXFontInterface
    - ABI30_0_0EXGL
    - ABI30_0_0EXImageLoaderInterface
    - ABI30_0_0EXLocalAuthentication
    - ABI30_0_0EXLocation
    - ABI30_0_0EXMediaLibrary
    - ABI30_0_0EXPermissions
    - ABI30_0_0EXPermissionsInterface
    - ABI30_0_0EXPrint
    - ABI30_0_0EXReactNativeAdapter
    - ABI30_0_0EXSegment
    - ABI30_0_0EXSensors
    - ABI30_0_0EXSensorsInterface
    - ABI30_0_0EXSMS
    - Amplitude-iOS
    - Analytics
    - AppAuth
    - Branch
    - EXGL-CPP
    - FBAudienceNetwork
    - FBSDKCoreKit
    - FBSDKLoginKit
    - FBSDKShareKit
    - Google-Maps-iOS-Utils
    - Google-Mobile-Ads-SDK
    - GoogleMaps
    - GoogleSignIn
    - JKBigInteger2
    - lottie-ios
    - ReactABI30_0_0/Core
  - ReactABI30_0_0/ExpoOptional (0.55.4):
    - ReactABI30_0_0/Expo
  - ReactABI30_0_0/fishhook (0.55.4)
  - ReactABI30_0_0/PrivateDatabase (0.55.4)
  - ReactABI30_0_0/RCTActionSheet (0.55.4):
    - ReactABI30_0_0/Core
  - ReactABI30_0_0/RCTAnimation (0.55.4):
    - ReactABI30_0_0/Core
  - ReactABI30_0_0/RCTBlob (0.55.4):
    - ReactABI30_0_0/Core
  - ReactABI30_0_0/RCTCameraRoll (0.55.4):
    - React/RCTImage
    - ReactABI30_0_0/Core
  - ReactABI30_0_0/RCTGeolocation (0.55.4):
    - ReactABI30_0_0/Core
  - ReactABI30_0_0/RCTImage (0.55.4):
    - ReactABI30_0_0/Core
    - ReactABI30_0_0/RCTNetwork
  - ReactABI30_0_0/RCTNetwork (0.55.4):
    - ReactABI30_0_0/Core
  - ReactABI30_0_0/RCTText (0.55.4):
    - ReactABI30_0_0/Core
  - ReactABI30_0_0/RCTVibration (0.55.4):
    - ReactABI30_0_0/Core
  - ReactABI30_0_0/RCTWebSocket (0.55.4):
    - ReactABI30_0_0/Core
    - ReactABI30_0_0/fishhook
    - ReactABI30_0_0/RCTBlob
  - ReactABI31_0_0 (0.57.1):
    - ReactABI31_0_0/Core (= 0.57.1)
  - ReactABI31_0_0/ABI31_0_0jschelpers (0.57.1):
    - Folly (= 2016.10.31.00)
    - ReactABI31_0_0/PrivateDatabase
  - ReactABI31_0_0/ABI31_0_0jsinspector (0.57.1)
  - ReactABI31_0_0/ART (0.57.1):
    - ReactABI31_0_0/Core
  - ReactABI31_0_0/Core (0.57.1):
    - yogaABI31_0_0 (= 0.57.1.React)
  - ReactABI31_0_0/CxxBridge (0.57.1):
    - Folly (= 2016.10.31.00)
    - ReactABI31_0_0/Core
    - ReactABI31_0_0/cxxReactABI31_0_0
  - ReactABI31_0_0/cxxReactABI31_0_0 (0.57.1):
    - boost-for-react-native (= 1.63.0)
    - Folly (= 2016.10.31.00)
    - ReactABI31_0_0/ABI31_0_0jschelpers
    - ReactABI31_0_0/ABI31_0_0jsinspector
  - ReactABI31_0_0/DevSupport (0.57.1):
    - ReactABI31_0_0/Core
    - ReactABI31_0_0/RCTWebSocket
  - ReactABI31_0_0/Expo (0.57.1):
    - ABI31_0_0EXAdsAdMob
    - ABI31_0_0EXBarCodeScanner
    - ABI31_0_0EXBarCodeScannerInterface
    - ABI31_0_0EXCamera
    - ABI31_0_0EXCameraInterface
    - ABI31_0_0EXConstants
    - ABI31_0_0EXConstantsInterface
    - ABI31_0_0EXContacts
    - ABI31_0_0EXCore
    - ABI31_0_0EXFaceDetector
    - ABI31_0_0EXFaceDetectorInterface
    - ABI31_0_0EXFileSystem
    - ABI31_0_0EXFileSystemInterface
    - ABI31_0_0EXFont
    - ABI31_0_0EXFontInterface
    - ABI31_0_0EXGL
    - ABI31_0_0EXImageLoaderInterface
    - ABI31_0_0EXLocalAuthentication
    - ABI31_0_0EXLocalization
    - ABI31_0_0EXLocation
    - ABI31_0_0EXMediaLibrary
    - ABI31_0_0EXPermissions
    - ABI31_0_0EXPermissionsInterface
    - ABI31_0_0EXPrint
    - ABI31_0_0EXReactNativeAdapter
    - ABI31_0_0EXSegment
    - ABI31_0_0EXSensors
    - ABI31_0_0EXSensorsInterface
    - ABI31_0_0EXSMS
    - Amplitude-iOS
    - Analytics
    - AppAuth
    - Branch
    - EXGL-CPP
    - FBAudienceNetwork
    - FBSDKCoreKit
    - FBSDKLoginKit
    - FBSDKShareKit
    - Google-Maps-iOS-Utils
    - Google-Mobile-Ads-SDK
    - GoogleMaps
    - GoogleSignIn
    - JKBigInteger2
    - lottie-ios
    - ReactABI31_0_0/Core
  - ReactABI31_0_0/ExpoOptional (0.57.1):
    - ReactABI31_0_0/Expo
  - ReactABI31_0_0/fishhook (0.57.1)
  - ReactABI31_0_0/PrivateDatabase (0.57.1)
  - ReactABI31_0_0/RCTActionSheet (0.57.1):
    - ReactABI31_0_0/Core
  - ReactABI31_0_0/RCTAnimation (0.57.1):
    - ReactABI31_0_0/Core
  - ReactABI31_0_0/RCTBlob (0.57.1):
    - ReactABI31_0_0/Core
  - ReactABI31_0_0/RCTCameraRoll (0.57.1):
    - React/RCTImage
    - ReactABI31_0_0/Core
  - ReactABI31_0_0/RCTGeolocation (0.57.1):
    - ReactABI31_0_0/Core
  - ReactABI31_0_0/RCTImage (0.57.1):
    - ReactABI31_0_0/Core
    - ReactABI31_0_0/RCTNetwork
  - ReactABI31_0_0/RCTNetwork (0.57.1):
    - ReactABI31_0_0/Core
  - ReactABI31_0_0/RCTText (0.57.1):
    - ReactABI31_0_0/Core
  - ReactABI31_0_0/RCTVibration (0.57.1):
    - ReactABI31_0_0/Core
  - ReactABI31_0_0/RCTWebSocket (0.57.1):
    - ReactABI31_0_0/Core
    - ReactABI31_0_0/fishhook
    - ReactABI31_0_0/RCTBlob
  - yoga (0.57.1.React)
  - yogaABI25_0_0 (0.52.0.React)
  - yogaABI26_0_0 (0.54.2.React)
  - yogaABI27_0_0 (0.55.2.React)
  - yogaABI28_0_0 (0.55.4.React)
  - yogaABI29_0_0 (0.55.4.React)
  - yogaABI30_0_0 (0.55.4.React)
  - yogaABI31_0_0 (0.57.1.React)

DEPENDENCIES:
  - ABI29_0_0EXCamera (from `./versioned-react-native/ABI29_0_0/EXCamera`)
  - ABI29_0_0EXCameraInterface (from `./versioned-react-native/ABI29_0_0/EXCameraInterface`)
  - ABI29_0_0EXConstants (from `./versioned-react-native/ABI29_0_0/EXConstants`)
  - ABI29_0_0EXConstantsInterface (from `./versioned-react-native/ABI29_0_0/EXConstantsInterface`)
  - ABI29_0_0EXCore (from `./versioned-react-native/ABI29_0_0/EXCore`)
  - ABI29_0_0EXFaceDetector (from `./versioned-react-native/ABI29_0_0/EXFaceDetector`)
  - ABI29_0_0EXFaceDetectorInterface (from `./versioned-react-native/ABI29_0_0/EXFaceDetectorInterface`)
  - ABI29_0_0EXFileSystem (from `./versioned-react-native/ABI29_0_0/EXFileSystem`)
  - ABI29_0_0EXFileSystemInterface (from `./versioned-react-native/ABI29_0_0/EXFileSystemInterface`)
  - ABI29_0_0EXGL (from `./versioned-react-native/ABI29_0_0/EXGL`)
  - ABI29_0_0EXPermissions (from `./versioned-react-native/ABI29_0_0/EXPermissions`)
  - ABI29_0_0EXPermissionsInterface (from `./versioned-react-native/ABI29_0_0/EXPermissionsInterface`)
  - ABI29_0_0EXReactNativeAdapter (from `./versioned-react-native/ABI29_0_0/EXReactNativeAdapter`)
  - ABI29_0_0EXSensors (from `./versioned-react-native/ABI29_0_0/EXSensors`)
  - ABI29_0_0EXSensorsInterface (from `./versioned-react-native/ABI29_0_0/EXSensorsInterface`)
  - ABI29_0_0EXSMS (from `./versioned-react-native/ABI29_0_0/EXSMS`)
  - ABI30_0_0EXAdsAdMob (from `./versioned-react-native/ABI30_0_0/EXAdsAdMob`)
  - ABI30_0_0EXBarCodeScanner (from `./versioned-react-native/ABI30_0_0/EXBarCodeScanner`)
  - ABI30_0_0EXBarCodeScannerInterface (from `./versioned-react-native/ABI30_0_0/EXBarCodeScannerInterface`)
  - ABI30_0_0EXCamera (from `./versioned-react-native/ABI30_0_0/EXCamera`)
  - ABI30_0_0EXCameraInterface (from `./versioned-react-native/ABI30_0_0/EXCameraInterface`)
  - ABI30_0_0EXConstants (from `./versioned-react-native/ABI30_0_0/EXConstants`)
  - ABI30_0_0EXConstantsInterface (from `./versioned-react-native/ABI30_0_0/EXConstantsInterface`)
  - ABI30_0_0EXContacts (from `./versioned-react-native/ABI30_0_0/EXContacts`)
  - ABI30_0_0EXCore (from `./versioned-react-native/ABI30_0_0/EXCore`)
  - ABI30_0_0EXFaceDetector (from `./versioned-react-native/ABI30_0_0/EXFaceDetector`)
  - ABI30_0_0EXFaceDetectorInterface (from `./versioned-react-native/ABI30_0_0/EXFaceDetectorInterface`)
  - ABI30_0_0EXFileSystem (from `./versioned-react-native/ABI30_0_0/EXFileSystem`)
  - ABI30_0_0EXFileSystemInterface (from `./versioned-react-native/ABI30_0_0/EXFileSystemInterface`)
  - ABI30_0_0EXFont (from `./versioned-react-native/ABI30_0_0/EXFont`)
  - ABI30_0_0EXFontInterface (from `./versioned-react-native/ABI30_0_0/EXFontInterface`)
  - ABI30_0_0EXGL (from `./versioned-react-native/ABI30_0_0/EXGL`)
  - ABI30_0_0EXImageLoaderInterface (from `./versioned-react-native/ABI30_0_0/EXImageLoaderInterface`)
  - ABI30_0_0EXLocalAuthentication (from `./versioned-react-native/ABI30_0_0/EXLocalAuthentication`)
  - ABI30_0_0EXLocation (from `./versioned-react-native/ABI30_0_0/EXLocation`)
  - ABI30_0_0EXMediaLibrary (from `./versioned-react-native/ABI30_0_0/EXMediaLibrary`)
  - ABI30_0_0EXPermissions (from `./versioned-react-native/ABI30_0_0/EXPermissions`)
  - ABI30_0_0EXPermissionsInterface (from `./versioned-react-native/ABI30_0_0/EXPermissionsInterface`)
  - ABI30_0_0EXPrint (from `./versioned-react-native/ABI30_0_0/EXPrint`)
  - ABI30_0_0EXReactNativeAdapter (from `./versioned-react-native/ABI30_0_0/EXReactNativeAdapter`)
  - ABI30_0_0EXSegment (from `./versioned-react-native/ABI30_0_0/EXSegment`)
  - ABI30_0_0EXSensors (from `./versioned-react-native/ABI30_0_0/EXSensors`)
  - ABI30_0_0EXSensorsInterface (from `./versioned-react-native/ABI30_0_0/EXSensorsInterface`)
  - ABI30_0_0EXSMS (from `./versioned-react-native/ABI30_0_0/EXSMS`)
  - ABI31_0_0EXAdsAdMob (from `./versioned-react-native/ABI31_0_0/EXAdsAdMob`)
  - ABI31_0_0EXBarCodeScanner (from `./versioned-react-native/ABI31_0_0/EXBarCodeScanner`)
  - ABI31_0_0EXBarCodeScannerInterface (from `./versioned-react-native/ABI31_0_0/EXBarCodeScannerInterface`)
  - ABI31_0_0EXCamera (from `./versioned-react-native/ABI31_0_0/EXCamera`)
  - ABI31_0_0EXCameraInterface (from `./versioned-react-native/ABI31_0_0/EXCameraInterface`)
  - ABI31_0_0EXConstants (from `./versioned-react-native/ABI31_0_0/EXConstants`)
  - ABI31_0_0EXConstantsInterface (from `./versioned-react-native/ABI31_0_0/EXConstantsInterface`)
  - ABI31_0_0EXContacts (from `./versioned-react-native/ABI31_0_0/EXContacts`)
  - ABI31_0_0EXCore (from `./versioned-react-native/ABI31_0_0/EXCore`)
  - ABI31_0_0EXFaceDetector (from `./versioned-react-native/ABI31_0_0/EXFaceDetector`)
  - ABI31_0_0EXFaceDetectorInterface (from `./versioned-react-native/ABI31_0_0/EXFaceDetectorInterface`)
  - ABI31_0_0EXFileSystem (from `./versioned-react-native/ABI31_0_0/EXFileSystem`)
  - ABI31_0_0EXFileSystemInterface (from `./versioned-react-native/ABI31_0_0/EXFileSystemInterface`)
  - ABI31_0_0EXFont (from `./versioned-react-native/ABI31_0_0/EXFont`)
  - ABI31_0_0EXFontInterface (from `./versioned-react-native/ABI31_0_0/EXFontInterface`)
  - ABI31_0_0EXGL (from `./versioned-react-native/ABI31_0_0/EXGL`)
  - ABI31_0_0EXImageLoaderInterface (from `./versioned-react-native/ABI31_0_0/EXImageLoaderInterface`)
  - ABI31_0_0EXLocalAuthentication (from `./versioned-react-native/ABI31_0_0/EXLocalAuthentication`)
  - ABI31_0_0EXLocalization (from `./versioned-react-native/ABI31_0_0/EXLocalization`)
  - ABI31_0_0EXLocation (from `./versioned-react-native/ABI31_0_0/EXLocation`)
  - ABI31_0_0EXMediaLibrary (from `./versioned-react-native/ABI31_0_0/EXMediaLibrary`)
  - ABI31_0_0EXPermissions (from `./versioned-react-native/ABI31_0_0/EXPermissions`)
  - ABI31_0_0EXPermissionsInterface (from `./versioned-react-native/ABI31_0_0/EXPermissionsInterface`)
  - ABI31_0_0EXPrint (from `./versioned-react-native/ABI31_0_0/EXPrint`)
  - ABI31_0_0EXReactNativeAdapter (from `./versioned-react-native/ABI31_0_0/EXReactNativeAdapter`)
  - ABI31_0_0EXSegment (from `./versioned-react-native/ABI31_0_0/EXSegment`)
  - ABI31_0_0EXSensors (from `./versioned-react-native/ABI31_0_0/EXSensors`)
  - ABI31_0_0EXSensorsInterface (from `./versioned-react-native/ABI31_0_0/EXSensorsInterface`)
  - ABI31_0_0EXSMS (from `./versioned-react-native/ABI31_0_0/EXSMS`)
  - Amplitude-iOS (~> 3.8)
  - Analytics (~> 3.5)
  - AppAuth (~> 0.4)
  - Branch (~> 0.24.2)
  - CocoaLumberjack (~> 3.2.1)
  - Crashlytics (~> 3.8)
  - DoubleConversion (from `../react-native-lab/react-native/third-party-podspecs/DoubleConversion.podspec`)
  - EXAdsAdMob (from `../packages/expo-ads-admob/ios`)
  - EXAR (from `../packages/expo-ar/ios`)
  - EXBarCodeScanner (from `../packages/expo-barcode-scanner/ios`)
  - EXBarCodeScannerInterface (from `../packages/expo-barcode-scanner-interface/ios`)
  - EXCamera (from `../packages/expo-camera/ios`)
  - EXCameraInterface (from `../packages/expo-camera-interface/ios`)
  - EXConstants (from `../packages/expo-constants/ios`)
  - EXConstantsInterface (from `../packages/expo-constants-interface/ios`)
  - EXContacts (from `../packages/expo-contacts/ios`)
  - EXCore (from `../packages/expo-core/ios`)
  - EXFaceDetector (from `../packages/expo-face-detector/ios`)
  - EXFaceDetectorInterface (from `../packages/expo-face-detector-interface/ios`)
  - EXFileSystem (from `../packages/expo-file-system/ios`)
  - EXFileSystemInterface (from `../packages/expo-file-system-interface/ios`)
  - EXFont (from `../packages/expo-font/ios`)
  - EXFontInterface (from `../packages/expo-font-interface/ios`)
  - EXGL (from `../packages/expo-gl/ios`)
  - EXGL-CPP (from `../packages/expo-gl-cpp/cpp`)
  - EXGoogleSignIn (from `../packages/expo-google-sign-in/ios`)
  - EXImageLoaderInterface (from `../packages/expo-image-loader-interface/ios`)
  - EXLocalAuthentication (from `../packages/expo-local-authentication/ios`)
  - EXLocalization (from `../packages/expo-localization/ios`)
  - EXLocation (from `../packages/expo-location/ios`)
  - EXMediaLibrary (from `../packages/expo-media-library/ios`)
  - EXPermissions (from `../packages/expo-permissions/ios`)
  - EXPermissionsInterface (from `../packages/expo-permissions-interface/ios`)
  - EXPrint (from `../packages/expo-print/ios`)
  - EXReactNativeAdapter (from `../packages/expo-react-native-adapter/ios`)
  - EXSegment (from `../packages/expo-analytics-segment/ios`)
  - EXSensors (from `../packages/expo-sensors/ios`)
  - EXSensorsInterface (from `../packages/expo-sensors-interface/ios`)
  - EXSMS (from `../packages/expo-sms/ios`)
  - Fabric (~> 1.6)
  - FBAudienceNetwork (= 4.99.0)
  - FBSDKCoreKit (= 4.37.0)
  - FBSDKLoginKit (= 4.37.0)
  - FBSDKShareKit (= 4.37.0)
  - Folly (from `../react-native-lab/react-native/third-party-podspecs/Folly.podspec`)
  - glog (from `../react-native-lab/react-native/third-party-podspecs/glog.podspec`)
  - Google-Maps-iOS-Utils (~> 2.1.0)
  - Google-Mobile-Ads-SDK (~> 7.22.0)
  - GoogleMaps (~> 2.5.0)
  - GoogleSignIn (~> 4.1)
  - JKBigInteger2 (= 0.0.5)
  - lottie-ios (~> 2.5.0)
  - React/ART (from `../react-native-lab/react-native`)
  - React/Core (from `../react-native-lab/react-native`)
  - React/CxxBridge (from `../react-native-lab/react-native`)
  - React/DevSupport (from `../react-native-lab/react-native`)
  - React/RCTActionSheet (from `../react-native-lab/react-native`)
  - React/RCTAnimation (from `../react-native-lab/react-native`)
  - React/RCTCameraRoll (from `../react-native-lab/react-native`)
  - React/RCTGeolocation (from `../react-native-lab/react-native`)
  - React/RCTImage (from `../react-native-lab/react-native`)
  - React/RCTNetwork (from `../react-native-lab/react-native`)
  - React/RCTText (from `../react-native-lab/react-native`)
  - React/RCTVibration (from `../react-native-lab/react-native`)
  - React/RCTWebSocket (from `../react-native-lab/react-native`)
  - ReactABI25_0_0/ART (from `./versioned-react-native/ABI25_0_0`)
  - ReactABI25_0_0/Core (from `./versioned-react-native/ABI25_0_0`)
  - ReactABI25_0_0/CxxBridge (from `./versioned-react-native/ABI25_0_0`)
  - ReactABI25_0_0/DevSupport (from `./versioned-react-native/ABI25_0_0`)
  - ReactABI25_0_0/Expo (from `./versioned-react-native/ABI25_0_0`)
  - ReactABI25_0_0/ExpoOptional (from `./versioned-react-native/ABI25_0_0`)
  - ReactABI25_0_0/RCTActionSheet (from `./versioned-react-native/ABI25_0_0`)
  - ReactABI25_0_0/RCTAnimation (from `./versioned-react-native/ABI25_0_0`)
  - ReactABI25_0_0/RCTCameraRoll (from `./versioned-react-native/ABI25_0_0`)
  - ReactABI25_0_0/RCTGeolocation (from `./versioned-react-native/ABI25_0_0`)
  - ReactABI25_0_0/RCTImage (from `./versioned-react-native/ABI25_0_0`)
  - ReactABI25_0_0/RCTNetwork (from `./versioned-react-native/ABI25_0_0`)
  - ReactABI25_0_0/RCTText (from `./versioned-react-native/ABI25_0_0`)
  - ReactABI25_0_0/RCTVibration (from `./versioned-react-native/ABI25_0_0`)
  - ReactABI25_0_0/RCTWebSocket (from `./versioned-react-native/ABI25_0_0`)
  - ReactABI26_0_0/ART (from `./versioned-react-native/ABI26_0_0`)
  - ReactABI26_0_0/Core (from `./versioned-react-native/ABI26_0_0`)
  - ReactABI26_0_0/CxxBridge (from `./versioned-react-native/ABI26_0_0`)
  - ReactABI26_0_0/DevSupport (from `./versioned-react-native/ABI26_0_0`)
  - ReactABI26_0_0/Expo (from `./versioned-react-native/ABI26_0_0`)
  - ReactABI26_0_0/ExpoOptional (from `./versioned-react-native/ABI26_0_0`)
  - ReactABI26_0_0/RCTActionSheet (from `./versioned-react-native/ABI26_0_0`)
  - ReactABI26_0_0/RCTAnimation (from `./versioned-react-native/ABI26_0_0`)
  - ReactABI26_0_0/RCTCameraRoll (from `./versioned-react-native/ABI26_0_0`)
  - ReactABI26_0_0/RCTGeolocation (from `./versioned-react-native/ABI26_0_0`)
  - ReactABI26_0_0/RCTImage (from `./versioned-react-native/ABI26_0_0`)
  - ReactABI26_0_0/RCTNetwork (from `./versioned-react-native/ABI26_0_0`)
  - ReactABI26_0_0/RCTText (from `./versioned-react-native/ABI26_0_0`)
  - ReactABI26_0_0/RCTVibration (from `./versioned-react-native/ABI26_0_0`)
  - ReactABI26_0_0/RCTWebSocket (from `./versioned-react-native/ABI26_0_0`)
  - ReactABI27_0_0/ART (from `./versioned-react-native/ABI27_0_0`)
  - ReactABI27_0_0/Core (from `./versioned-react-native/ABI27_0_0`)
  - ReactABI27_0_0/CxxBridge (from `./versioned-react-native/ABI27_0_0`)
  - ReactABI27_0_0/DevSupport (from `./versioned-react-native/ABI27_0_0`)
  - ReactABI27_0_0/Expo (from `./versioned-react-native/ABI27_0_0`)
  - ReactABI27_0_0/ExpoOptional (from `./versioned-react-native/ABI27_0_0`)
  - ReactABI27_0_0/RCTActionSheet (from `./versioned-react-native/ABI27_0_0`)
  - ReactABI27_0_0/RCTAnimation (from `./versioned-react-native/ABI27_0_0`)
  - ReactABI27_0_0/RCTCameraRoll (from `./versioned-react-native/ABI27_0_0`)
  - ReactABI27_0_0/RCTGeolocation (from `./versioned-react-native/ABI27_0_0`)
  - ReactABI27_0_0/RCTImage (from `./versioned-react-native/ABI27_0_0`)
  - ReactABI27_0_0/RCTNetwork (from `./versioned-react-native/ABI27_0_0`)
  - ReactABI27_0_0/RCTText (from `./versioned-react-native/ABI27_0_0`)
  - ReactABI27_0_0/RCTVibration (from `./versioned-react-native/ABI27_0_0`)
  - ReactABI27_0_0/RCTWebSocket (from `./versioned-react-native/ABI27_0_0`)
  - ReactABI28_0_0/ART (from `./versioned-react-native/ABI28_0_0`)
  - ReactABI28_0_0/Core (from `./versioned-react-native/ABI28_0_0`)
  - ReactABI28_0_0/CxxBridge (from `./versioned-react-native/ABI28_0_0`)
  - ReactABI28_0_0/DevSupport (from `./versioned-react-native/ABI28_0_0`)
  - ReactABI28_0_0/Expo (from `./versioned-react-native/ABI28_0_0`)
  - ReactABI28_0_0/ExpoOptional (from `./versioned-react-native/ABI28_0_0`)
  - ReactABI28_0_0/RCTActionSheet (from `./versioned-react-native/ABI28_0_0`)
  - ReactABI28_0_0/RCTAnimation (from `./versioned-react-native/ABI28_0_0`)
  - ReactABI28_0_0/RCTCameraRoll (from `./versioned-react-native/ABI28_0_0`)
  - ReactABI28_0_0/RCTGeolocation (from `./versioned-react-native/ABI28_0_0`)
  - ReactABI28_0_0/RCTImage (from `./versioned-react-native/ABI28_0_0`)
  - ReactABI28_0_0/RCTNetwork (from `./versioned-react-native/ABI28_0_0`)
  - ReactABI28_0_0/RCTText (from `./versioned-react-native/ABI28_0_0`)
  - ReactABI28_0_0/RCTVibration (from `./versioned-react-native/ABI28_0_0`)
  - ReactABI28_0_0/RCTWebSocket (from `./versioned-react-native/ABI28_0_0`)
  - ReactABI29_0_0/ART (from `./versioned-react-native/ABI29_0_0`)
  - ReactABI29_0_0/Core (from `./versioned-react-native/ABI29_0_0`)
  - ReactABI29_0_0/CxxBridge (from `./versioned-react-native/ABI29_0_0`)
  - ReactABI29_0_0/DevSupport (from `./versioned-react-native/ABI29_0_0`)
  - ReactABI29_0_0/Expo (from `./versioned-react-native/ABI29_0_0`)
  - ReactABI29_0_0/ExpoOptional (from `./versioned-react-native/ABI29_0_0`)
  - ReactABI29_0_0/RCTActionSheet (from `./versioned-react-native/ABI29_0_0`)
  - ReactABI29_0_0/RCTAnimation (from `./versioned-react-native/ABI29_0_0`)
  - ReactABI29_0_0/RCTCameraRoll (from `./versioned-react-native/ABI29_0_0`)
  - ReactABI29_0_0/RCTGeolocation (from `./versioned-react-native/ABI29_0_0`)
  - ReactABI29_0_0/RCTImage (from `./versioned-react-native/ABI29_0_0`)
  - ReactABI29_0_0/RCTNetwork (from `./versioned-react-native/ABI29_0_0`)
  - ReactABI29_0_0/RCTText (from `./versioned-react-native/ABI29_0_0`)
  - ReactABI29_0_0/RCTVibration (from `./versioned-react-native/ABI29_0_0`)
  - ReactABI29_0_0/RCTWebSocket (from `./versioned-react-native/ABI29_0_0`)
  - ReactABI30_0_0/ART (from `./versioned-react-native/ABI30_0_0`)
  - ReactABI30_0_0/Core (from `./versioned-react-native/ABI30_0_0`)
  - ReactABI30_0_0/CxxBridge (from `./versioned-react-native/ABI30_0_0`)
  - ReactABI30_0_0/DevSupport (from `./versioned-react-native/ABI30_0_0`)
  - ReactABI30_0_0/Expo (from `./versioned-react-native/ABI30_0_0`)
  - ReactABI30_0_0/ExpoOptional (from `./versioned-react-native/ABI30_0_0`)
  - ReactABI30_0_0/RCTActionSheet (from `./versioned-react-native/ABI30_0_0`)
  - ReactABI30_0_0/RCTAnimation (from `./versioned-react-native/ABI30_0_0`)
  - ReactABI30_0_0/RCTCameraRoll (from `./versioned-react-native/ABI30_0_0`)
  - ReactABI30_0_0/RCTGeolocation (from `./versioned-react-native/ABI30_0_0`)
  - ReactABI30_0_0/RCTImage (from `./versioned-react-native/ABI30_0_0`)
  - ReactABI30_0_0/RCTNetwork (from `./versioned-react-native/ABI30_0_0`)
  - ReactABI30_0_0/RCTText (from `./versioned-react-native/ABI30_0_0`)
  - ReactABI30_0_0/RCTVibration (from `./versioned-react-native/ABI30_0_0`)
  - ReactABI30_0_0/RCTWebSocket (from `./versioned-react-native/ABI30_0_0`)
  - ReactABI31_0_0/ART (from `./versioned-react-native/ABI31_0_0`)
  - ReactABI31_0_0/Core (from `./versioned-react-native/ABI31_0_0`)
  - ReactABI31_0_0/CxxBridge (from `./versioned-react-native/ABI31_0_0`)
  - ReactABI31_0_0/DevSupport (from `./versioned-react-native/ABI31_0_0`)
  - ReactABI31_0_0/Expo (from `./versioned-react-native/ABI31_0_0`)
  - ReactABI31_0_0/ExpoOptional (from `./versioned-react-native/ABI31_0_0`)
  - ReactABI31_0_0/RCTActionSheet (from `./versioned-react-native/ABI31_0_0`)
  - ReactABI31_0_0/RCTAnimation (from `./versioned-react-native/ABI31_0_0`)
  - ReactABI31_0_0/RCTCameraRoll (from `./versioned-react-native/ABI31_0_0`)
  - ReactABI31_0_0/RCTGeolocation (from `./versioned-react-native/ABI31_0_0`)
  - ReactABI31_0_0/RCTImage (from `./versioned-react-native/ABI31_0_0`)
  - ReactABI31_0_0/RCTNetwork (from `./versioned-react-native/ABI31_0_0`)
  - ReactABI31_0_0/RCTText (from `./versioned-react-native/ABI31_0_0`)
  - ReactABI31_0_0/RCTVibration (from `./versioned-react-native/ABI31_0_0`)
  - ReactABI31_0_0/RCTWebSocket (from `./versioned-react-native/ABI31_0_0`)
  - yoga (from `../react-native-lab/react-native/ReactCommon/yoga`)
  - yogaABI25_0_0 (from `./versioned-react-native/ABI25_0_0/ReactCommon/ABI25_0_0yoga`)
  - yogaABI26_0_0 (from `./versioned-react-native/ABI26_0_0/ReactCommon/ABI26_0_0yoga`)
  - yogaABI27_0_0 (from `./versioned-react-native/ABI27_0_0/ReactCommon/ABI27_0_0yoga`)
  - yogaABI28_0_0 (from `./versioned-react-native/ABI28_0_0/ReactCommon/ABI28_0_0yoga`)
  - yogaABI29_0_0 (from `./versioned-react-native/ABI29_0_0/ReactCommon/ABI29_0_0yoga`)
  - yogaABI30_0_0 (from `./versioned-react-native/ABI30_0_0/ReactCommon/ABI30_0_0yoga`)
  - yogaABI31_0_0 (from `./versioned-react-native/ABI31_0_0/ReactCommon/ABI31_0_0yoga`)

SPEC REPOS:
  https://github.com/cocoapods/specs.git:
    - Amplitude-iOS
    - Analytics
    - AppAuth
    - Bolts
    - boost-for-react-native
    - Branch
    - CocoaLumberjack
    - Crashlytics
    - Fabric
    - FBAudienceNetwork
    - FBSDKCoreKit
    - FBSDKLoginKit
    - FBSDKShareKit
    - Google-Maps-iOS-Utils
    - Google-Mobile-Ads-SDK
    - GoogleInterchangeUtilities
    - GoogleMaps
    - GoogleMobileVision
    - GoogleNetworkingUtilities
    - GoogleSignIn
    - GoogleSymbolUtilities
    - GoogleToolboxForMac
    - GoogleUtilities
    - GTMOAuth2
    - GTMSessionFetcher
    - JKBigInteger2
    - lottie-ios

EXTERNAL SOURCES:
  ABI29_0_0EXCamera:
    :path: "./versioned-react-native/ABI29_0_0/EXCamera"
  ABI29_0_0EXCameraInterface:
    :path: "./versioned-react-native/ABI29_0_0/EXCameraInterface"
  ABI29_0_0EXConstants:
    :path: "./versioned-react-native/ABI29_0_0/EXConstants"
  ABI29_0_0EXConstantsInterface:
    :path: "./versioned-react-native/ABI29_0_0/EXConstantsInterface"
  ABI29_0_0EXCore:
    :path: "./versioned-react-native/ABI29_0_0/EXCore"
  ABI29_0_0EXFaceDetector:
    :path: "./versioned-react-native/ABI29_0_0/EXFaceDetector"
  ABI29_0_0EXFaceDetectorInterface:
    :path: "./versioned-react-native/ABI29_0_0/EXFaceDetectorInterface"
  ABI29_0_0EXFileSystem:
    :path: "./versioned-react-native/ABI29_0_0/EXFileSystem"
  ABI29_0_0EXFileSystemInterface:
    :path: "./versioned-react-native/ABI29_0_0/EXFileSystemInterface"
  ABI29_0_0EXGL:
    :path: "./versioned-react-native/ABI29_0_0/EXGL"
  ABI29_0_0EXPermissions:
    :path: "./versioned-react-native/ABI29_0_0/EXPermissions"
  ABI29_0_0EXPermissionsInterface:
    :path: "./versioned-react-native/ABI29_0_0/EXPermissionsInterface"
  ABI29_0_0EXReactNativeAdapter:
    :path: "./versioned-react-native/ABI29_0_0/EXReactNativeAdapter"
  ABI29_0_0EXSensors:
    :path: "./versioned-react-native/ABI29_0_0/EXSensors"
  ABI29_0_0EXSensorsInterface:
    :path: "./versioned-react-native/ABI29_0_0/EXSensorsInterface"
  ABI29_0_0EXSMS:
    :path: "./versioned-react-native/ABI29_0_0/EXSMS"
  ABI30_0_0EXAdsAdMob:
    :path: "./versioned-react-native/ABI30_0_0/EXAdsAdMob"
  ABI30_0_0EXBarCodeScanner:
    :path: "./versioned-react-native/ABI30_0_0/EXBarCodeScanner"
  ABI30_0_0EXBarCodeScannerInterface:
    :path: "./versioned-react-native/ABI30_0_0/EXBarCodeScannerInterface"
  ABI30_0_0EXCamera:
    :path: "./versioned-react-native/ABI30_0_0/EXCamera"
  ABI30_0_0EXCameraInterface:
    :path: "./versioned-react-native/ABI30_0_0/EXCameraInterface"
  ABI30_0_0EXConstants:
    :path: "./versioned-react-native/ABI30_0_0/EXConstants"
  ABI30_0_0EXConstantsInterface:
    :path: "./versioned-react-native/ABI30_0_0/EXConstantsInterface"
  ABI30_0_0EXContacts:
    :path: "./versioned-react-native/ABI30_0_0/EXContacts"
  ABI30_0_0EXCore:
    :path: "./versioned-react-native/ABI30_0_0/EXCore"
  ABI30_0_0EXFaceDetector:
    :path: "./versioned-react-native/ABI30_0_0/EXFaceDetector"
  ABI30_0_0EXFaceDetectorInterface:
    :path: "./versioned-react-native/ABI30_0_0/EXFaceDetectorInterface"
  ABI30_0_0EXFileSystem:
    :path: "./versioned-react-native/ABI30_0_0/EXFileSystem"
  ABI30_0_0EXFileSystemInterface:
    :path: "./versioned-react-native/ABI30_0_0/EXFileSystemInterface"
  ABI30_0_0EXFont:
    :path: "./versioned-react-native/ABI30_0_0/EXFont"
  ABI30_0_0EXFontInterface:
    :path: "./versioned-react-native/ABI30_0_0/EXFontInterface"
  ABI30_0_0EXGL:
    :path: "./versioned-react-native/ABI30_0_0/EXGL"
  ABI30_0_0EXImageLoaderInterface:
    :path: "./versioned-react-native/ABI30_0_0/EXImageLoaderInterface"
  ABI30_0_0EXLocalAuthentication:
    :path: "./versioned-react-native/ABI30_0_0/EXLocalAuthentication"
  ABI30_0_0EXLocation:
    :path: "./versioned-react-native/ABI30_0_0/EXLocation"
  ABI30_0_0EXMediaLibrary:
    :path: "./versioned-react-native/ABI30_0_0/EXMediaLibrary"
  ABI30_0_0EXPermissions:
    :path: "./versioned-react-native/ABI30_0_0/EXPermissions"
  ABI30_0_0EXPermissionsInterface:
    :path: "./versioned-react-native/ABI30_0_0/EXPermissionsInterface"
  ABI30_0_0EXPrint:
    :path: "./versioned-react-native/ABI30_0_0/EXPrint"
  ABI30_0_0EXReactNativeAdapter:
    :path: "./versioned-react-native/ABI30_0_0/EXReactNativeAdapter"
  ABI30_0_0EXSegment:
    :path: "./versioned-react-native/ABI30_0_0/EXSegment"
  ABI30_0_0EXSensors:
    :path: "./versioned-react-native/ABI30_0_0/EXSensors"
  ABI30_0_0EXSensorsInterface:
    :path: "./versioned-react-native/ABI30_0_0/EXSensorsInterface"
  ABI30_0_0EXSMS:
    :path: "./versioned-react-native/ABI30_0_0/EXSMS"
  ABI31_0_0EXAdsAdMob:
    :path: "./versioned-react-native/ABI31_0_0/EXAdsAdMob"
  ABI31_0_0EXBarCodeScanner:
    :path: "./versioned-react-native/ABI31_0_0/EXBarCodeScanner"
  ABI31_0_0EXBarCodeScannerInterface:
    :path: "./versioned-react-native/ABI31_0_0/EXBarCodeScannerInterface"
  ABI31_0_0EXCamera:
    :path: "./versioned-react-native/ABI31_0_0/EXCamera"
  ABI31_0_0EXCameraInterface:
    :path: "./versioned-react-native/ABI31_0_0/EXCameraInterface"
  ABI31_0_0EXConstants:
    :path: "./versioned-react-native/ABI31_0_0/EXConstants"
  ABI31_0_0EXConstantsInterface:
    :path: "./versioned-react-native/ABI31_0_0/EXConstantsInterface"
  ABI31_0_0EXContacts:
    :path: "./versioned-react-native/ABI31_0_0/EXContacts"
  ABI31_0_0EXCore:
    :path: "./versioned-react-native/ABI31_0_0/EXCore"
  ABI31_0_0EXFaceDetector:
    :path: "./versioned-react-native/ABI31_0_0/EXFaceDetector"
  ABI31_0_0EXFaceDetectorInterface:
    :path: "./versioned-react-native/ABI31_0_0/EXFaceDetectorInterface"
  ABI31_0_0EXFileSystem:
    :path: "./versioned-react-native/ABI31_0_0/EXFileSystem"
  ABI31_0_0EXFileSystemInterface:
    :path: "./versioned-react-native/ABI31_0_0/EXFileSystemInterface"
  ABI31_0_0EXFont:
    :path: "./versioned-react-native/ABI31_0_0/EXFont"
  ABI31_0_0EXFontInterface:
    :path: "./versioned-react-native/ABI31_0_0/EXFontInterface"
  ABI31_0_0EXGL:
    :path: "./versioned-react-native/ABI31_0_0/EXGL"
  ABI31_0_0EXImageLoaderInterface:
    :path: "./versioned-react-native/ABI31_0_0/EXImageLoaderInterface"
  ABI31_0_0EXLocalAuthentication:
    :path: "./versioned-react-native/ABI31_0_0/EXLocalAuthentication"
  ABI31_0_0EXLocalization:
    :path: "./versioned-react-native/ABI31_0_0/EXLocalization"
  ABI31_0_0EXLocation:
    :path: "./versioned-react-native/ABI31_0_0/EXLocation"
  ABI31_0_0EXMediaLibrary:
    :path: "./versioned-react-native/ABI31_0_0/EXMediaLibrary"
  ABI31_0_0EXPermissions:
    :path: "./versioned-react-native/ABI31_0_0/EXPermissions"
  ABI31_0_0EXPermissionsInterface:
    :path: "./versioned-react-native/ABI31_0_0/EXPermissionsInterface"
  ABI31_0_0EXPrint:
    :path: "./versioned-react-native/ABI31_0_0/EXPrint"
  ABI31_0_0EXReactNativeAdapter:
    :path: "./versioned-react-native/ABI31_0_0/EXReactNativeAdapter"
  ABI31_0_0EXSegment:
    :path: "./versioned-react-native/ABI31_0_0/EXSegment"
  ABI31_0_0EXSensors:
    :path: "./versioned-react-native/ABI31_0_0/EXSensors"
  ABI31_0_0EXSensorsInterface:
    :path: "./versioned-react-native/ABI31_0_0/EXSensorsInterface"
  ABI31_0_0EXSMS:
    :path: "./versioned-react-native/ABI31_0_0/EXSMS"
  DoubleConversion:
    :podspec: "../react-native-lab/react-native/third-party-podspecs/DoubleConversion.podspec"
  EXAdsAdMob:
    :path: "../packages/expo-ads-admob/ios"
  EXAR:
    :path: "../packages/expo-ar/ios"
  EXBarCodeScanner:
    :path: "../packages/expo-barcode-scanner/ios"
  EXBarCodeScannerInterface:
    :path: "../packages/expo-barcode-scanner-interface/ios"
  EXCamera:
    :path: "../packages/expo-camera/ios"
  EXCameraInterface:
    :path: "../packages/expo-camera-interface/ios"
  EXConstants:
    :path: "../packages/expo-constants/ios"
  EXConstantsInterface:
    :path: "../packages/expo-constants-interface/ios"
  EXContacts:
    :path: "../packages/expo-contacts/ios"
  EXCore:
    :path: "../packages/expo-core/ios"
  EXFaceDetector:
    :path: "../packages/expo-face-detector/ios"
  EXFaceDetectorInterface:
    :path: "../packages/expo-face-detector-interface/ios"
  EXFileSystem:
    :path: "../packages/expo-file-system/ios"
  EXFileSystemInterface:
    :path: "../packages/expo-file-system-interface/ios"
  EXFont:
    :path: "../packages/expo-font/ios"
  EXFontInterface:
    :path: "../packages/expo-font-interface/ios"
  EXGL:
    :path: "../packages/expo-gl/ios"
  EXGL-CPP:
    :path: "../packages/expo-gl-cpp/cpp"
  EXGoogleSignIn:
    :path: "../packages/expo-google-sign-in/ios"
  EXImageLoaderInterface:
    :path: "../packages/expo-image-loader-interface/ios"
  EXLocalAuthentication:
    :path: "../packages/expo-local-authentication/ios"
  EXLocalization:
    :path: "../packages/expo-localization/ios"
  EXLocation:
    :path: "../packages/expo-location/ios"
  EXMediaLibrary:
    :path: "../packages/expo-media-library/ios"
  EXPermissions:
    :path: "../packages/expo-permissions/ios"
  EXPermissionsInterface:
    :path: "../packages/expo-permissions-interface/ios"
  EXPrint:
    :path: "../packages/expo-print/ios"
  EXReactNativeAdapter:
    :path: "../packages/expo-react-native-adapter/ios"
  EXSegment:
    :path: "../packages/expo-analytics-segment/ios"
  EXSensors:
    :path: "../packages/expo-sensors/ios"
  EXSensorsInterface:
    :path: "../packages/expo-sensors-interface/ios"
  EXSMS:
    :path: "../packages/expo-sms/ios"
  Folly:
    :podspec: "../react-native-lab/react-native/third-party-podspecs/Folly.podspec"
  glog:
    :podspec: "../react-native-lab/react-native/third-party-podspecs/glog.podspec"
  React:
    :path: "../react-native-lab/react-native"
  ReactABI25_0_0:
    :path: "./versioned-react-native/ABI25_0_0"
  ReactABI26_0_0:
    :path: "./versioned-react-native/ABI26_0_0"
  ReactABI27_0_0:
    :path: "./versioned-react-native/ABI27_0_0"
  ReactABI28_0_0:
    :path: "./versioned-react-native/ABI28_0_0"
  ReactABI29_0_0:
    :path: "./versioned-react-native/ABI29_0_0"
  ReactABI30_0_0:
    :path: "./versioned-react-native/ABI30_0_0"
  ReactABI31_0_0:
    :path: "./versioned-react-native/ABI31_0_0"
  yoga:
    :path: "../react-native-lab/react-native/ReactCommon/yoga"
  yogaABI25_0_0:
    :path: "./versioned-react-native/ABI25_0_0/ReactCommon/ABI25_0_0yoga"
  yogaABI26_0_0:
    :path: "./versioned-react-native/ABI26_0_0/ReactCommon/ABI26_0_0yoga"
  yogaABI27_0_0:
    :path: "./versioned-react-native/ABI27_0_0/ReactCommon/ABI27_0_0yoga"
  yogaABI28_0_0:
    :path: "./versioned-react-native/ABI28_0_0/ReactCommon/ABI28_0_0yoga"
  yogaABI29_0_0:
    :path: "./versioned-react-native/ABI29_0_0/ReactCommon/ABI29_0_0yoga"
  yogaABI30_0_0:
    :path: "./versioned-react-native/ABI30_0_0/ReactCommon/ABI30_0_0yoga"
  yogaABI31_0_0:
    :path: "./versioned-react-native/ABI31_0_0/ReactCommon/ABI31_0_0yoga"

SPEC CHECKSUMS:
  ABI29_0_0EXCamera: 21c3fc3329c6f216faa39e62f84822e0c25cf829
  ABI29_0_0EXCameraInterface: e3a74375f2aeadaa71975db70a46bdcbb6c7b30c
  ABI29_0_0EXConstants: 697a2e0b34c65902d83779159f961fc5a034d120
  ABI29_0_0EXConstantsInterface: b172e223661d284820fbd69831e8697dd5a20aad
  ABI29_0_0EXCore: c28f236ea9a4b6c042ca4fed18f5ae9b9e392745
  ABI29_0_0EXFaceDetector: 069eb5fa3372953f92ba1af285cdb2d84141475e
  ABI29_0_0EXFaceDetectorInterface: 403e432f6f90ff2a4aeb68dc637fd403ede3f508
  ABI29_0_0EXFileSystem: 08ecbc804825c7e59f6bff59ce2c71d5bd5d96e8
  ABI29_0_0EXFileSystemInterface: 6ca6998d6edd44fdd48d6bf99436c545b36b8ffa
  ABI29_0_0EXGL: a5626cf0758e667aad4e9a31525dab3c91c7eb8a
  ABI29_0_0EXPermissions: 154b45f9bfd9f3c6cc9ed7fcf79c1142cbbab050
  ABI29_0_0EXPermissionsInterface: 0227a57a44591691fddc89dfdfff46033e588ed6
  ABI29_0_0EXReactNativeAdapter: a7892cf0a6bc26e13c84d1cf0c7a9f70f6e143e6
  ABI29_0_0EXSensors: dca4c9e3cc813db29affee7bb484a53f11bd1129
  ABI29_0_0EXSensorsInterface: b53b81bf404ed8f04f1acc89eee955fab80715d3
  ABI29_0_0EXSMS: 0c4b37432bfae59e9121bd4781916900e200fc81
  ABI30_0_0EXAdsAdMob: de2abbfef4f4585c8ebff30ce323b9a5b9d1ca46
  ABI30_0_0EXBarCodeScanner: b132a927bcd0d159046e7a3121c9ad1d185338b0
  ABI30_0_0EXBarCodeScannerInterface: a2b9d8d722118b50d6d9e18513de0bc38f06d7b8
  ABI30_0_0EXCamera: d19076e4e1caa1a0c87afe26f29d339602b139b1
  ABI30_0_0EXCameraInterface: f4c0a29a1bd3f0c6d9bcc2ff014a94924f735dc9
  ABI30_0_0EXConstants: ddeb40c81a85da758c16eb2f212284a29b430352
  ABI30_0_0EXConstantsInterface: 9563a4955ba899276b6649416f7a05c061195f0c
  ABI30_0_0EXContacts: 738ecbf8162bde434785f3ed31668f8962d3ccde
  ABI30_0_0EXCore: 7fe317d2b305673ef09577ef3ca0dee522f35da2
  ABI30_0_0EXFaceDetector: b80f41740c508d026d786b8e5df7b48cd0b5827e
  ABI30_0_0EXFaceDetectorInterface: d3456a64920707567cdec7341df67a35999f8095
  ABI30_0_0EXFileSystem: 488d7f621c838e7f15f8ccf1637769294bfe2817
  ABI30_0_0EXFileSystemInterface: 9e4d2694b6e19f62a7de71960231e427a1bed2d6
  ABI30_0_0EXFont: 2a276bf58b7e34b7bf444869161b4780edfb8c57
  ABI30_0_0EXFontInterface: c45df576d8e54e6e348ae8fdfcd01558bb674854
  ABI30_0_0EXGL: 7b29e8873cca521c3f9c9c6c4a522f93c2833ab5
  ABI30_0_0EXImageLoaderInterface: 0aa4a817218ed394c5168637622762282a3beb7c
  ABI30_0_0EXLocalAuthentication: e521a7a359d35c999b5fb4d11a29d772e53d3c65
  ABI30_0_0EXLocation: 5f2164ed27a6ae943326ded2e5a6a4931e8393d6
  ABI30_0_0EXMediaLibrary: 93a8f8a2711d4bc253eaf63b854c51c69104bfd8
  ABI30_0_0EXPermissions: 2769aa4f16613ddc071631fecb166173b93cb251
  ABI30_0_0EXPermissionsInterface: 0c747337547492c0dbb5d3720b0a496daab87513
  ABI30_0_0EXPrint: 3035b7866c10ab5e8f4dd4c5c97d8ebdf2aa02e8
  ABI30_0_0EXReactNativeAdapter: 8c0aa74b833b730c733d3bff6a8903a4a559ca62
  ABI30_0_0EXSegment: d724b887188682a09c63683651400d82de1b1084
  ABI30_0_0EXSensors: ed346471511b091ea8dd1e15a30cb0a07ca8219e
  ABI30_0_0EXSensorsInterface: 813725665b9072438055841ec70043ebc7b7d14a
  ABI30_0_0EXSMS: 06faf03eac91ca0960cad026240884f282292bcd
  ABI31_0_0EXAdsAdMob: 3eef94ebfb66a94d61e22ec5769026ff3846098b
  ABI31_0_0EXBarCodeScanner: 07fbbee4080a8946300bf06404dabf0ebbb35e63
  ABI31_0_0EXBarCodeScannerInterface: b10f35138fc11f1126afe806f5eb3735cff039bf
  ABI31_0_0EXCamera: 12f02853fb53783c93c14262c257add177a2712d
  ABI31_0_0EXCameraInterface: 0e6680a22a8b338a8c249c3ce6b94b6baaae4bb8
  ABI31_0_0EXConstants: 3c1d8e078e53a6b5f57ae2dde7ce86ccc90ad8a9
  ABI31_0_0EXConstantsInterface: f930e48fb6ce4af32ff5bf4c36d03a596a85775c
  ABI31_0_0EXContacts: e85573cb21effd39b0803bb10f8589473d847e6a
  ABI31_0_0EXCore: 5d2c6f983d9f1af90557de60c7994d49dd4ec69f
  ABI31_0_0EXFaceDetector: 13bdf710d3686dc226c64c4e375722d38e661219
  ABI31_0_0EXFaceDetectorInterface: b57ccf605e2b27ea29ac7816ffb66a40244ce936
  ABI31_0_0EXFileSystem: f5280ef75f72395b85102ef16fea8dee704c8391
  ABI31_0_0EXFileSystemInterface: ed4b286d4b22d58df85355168be2ec7c55d94522
  ABI31_0_0EXFont: a9def748ef2440f7e0f486cdec37908464b90202
  ABI31_0_0EXFontInterface: 3c775ef1baf2aa06cdccf201d935906eeee5babb
  ABI31_0_0EXGL: d165ae6e73f158cacb828905d68a31f7035e0873
  ABI31_0_0EXImageLoaderInterface: 93d5531ff4def386045c92c3e03e575052bd5333
  ABI31_0_0EXLocalAuthentication: 585924fcf0ab548299b1291cfff2dc49352585bf
  ABI31_0_0EXLocalization: 1d2497e955d920b88f1d01e90da42b826f42b18f
  ABI31_0_0EXLocation: a67e6088cf4bb6de5eb2130d2fa389bc33f1217c
  ABI31_0_0EXMediaLibrary: 3f16a8bcccf7838aadba21c30f5f119ad89dd216
  ABI31_0_0EXPermissions: 042f00b140c6c4da6774c328752f6e9b41c87967
  ABI31_0_0EXPermissionsInterface: f4e6cff5718a3dc301bd2681be38d1646cc92020
  ABI31_0_0EXPrint: 88cf11f4b4b96d3a089f6055d2c3494f51440ddb
  ABI31_0_0EXReactNativeAdapter: 16e348baa12a6c9d7713159414167ff69d5053f8
  ABI31_0_0EXSegment: e242f8b591810154687a5ff2c4ea59e37e83ea46
  ABI31_0_0EXSensors: df1e9a10f138a55df5af109f45506e9022f9a821
  ABI31_0_0EXSensorsInterface: 978a9f51b9e79fa9ac8d7f418a594c3283f0d447
  ABI31_0_0EXSMS: df5e3cea49c395ba17143c79af72f28b76090205
  Amplitude-iOS: 4a3c8807b2ea5369dc11e87e23825bff01e5a922
  Analytics: 6541ce337e99d9f7a2240a8b3953940a7be5f998
  AppAuth: 0f099c2286a1a9754e5bd27211c43d307dc4f778
  Bolts: ac6567323eac61e203f6a9763667d0f711be34c8
  boost-for-react-native: 39c7adb57c4e60d6c5479dd8623128eb5b3f0f2c
  Branch: 0d98d22745a9b68bcb4fa6dc1c6a92b64d4fdd7b
  CocoaLumberjack: 2800c03334042fe80589423c8d80e582dcaec482
  Crashlytics: ccaac42660eb9351b9960c0d66106b0bcf99f4fa
  DoubleConversion: bb338842f62ab1d708ceb63ec3d999f0f3d98ecd
  EXAdsAdMob: 66a3c271540f54f4d964fa72f0c8a953faea5a03
  EXAR: 546ce666bf11c01f9a68ba7242ad09cf86f37970
  EXBarCodeScanner: 0ed39b41ccec72935521823eceed3d60c73fc43d
  EXBarCodeScannerInterface: 4453aa03ca1e0a1c9b320aaf4ce5b7d88064d192
  EXCamera: 00936f79aafe16125c6cdc7c7ea2bf2d2c976dfe
  EXCameraInterface: 6d990173e3f6355e575f44b38dcf61d0c90bc47e
  EXConstants: 4ab8da18840ebae518e15541164fbaf7907e58c2
  EXConstantsInterface: c60c068f94b78c8805bfeb35bd2bbaf859293de5
  EXContacts: 50843152d15328802c57b0382759595848959371
  EXCore: 81304a0284b7f2e0f691b8a6bc642854e730f5e2
  EXFaceDetector: 06f1ea23a1252b82eb06af3472b9fcf44aab74e6
  EXFaceDetectorInterface: 8727fe51fbd189a94ccd70152a25cdef913a0ae5
  EXFileSystem: 0872826fd9ebc7d842a5e389b088c93f5b9fab88
  EXFileSystemInterface: 8e1225e4e1776ea7abf997a7ded593b4b8e86863
  EXFont: 5c0220788732ef1c4bfe0f5079a003b4c64add95
  EXFontInterface: 06126ec4f6a67415426074c3383a82b241f087c1
  EXGL: 9a5dd454a7ed9660b25b71d82d8009ac9bd6f85a
  EXGL-CPP: 46b589a3ed0c59ae2e7f9434897b66cd8dd2e70c
  EXGoogleSignIn: 62f3cf04db88d7628c73ae5850d65c407965d77d
  EXImageLoaderInterface: 3f460f6ff344ba6c4e00621806c0d1d76249cd8f
  EXLocalAuthentication: b70696613cb24d726d3c98a1818c22c481a46b01
  EXLocalization: 1243adc132eaad4793dd7e5b497135ad5d803441
  EXLocation: c686b2b139bea46c653a96f62dc49e47c9b08fe5
  EXMediaLibrary: f91c4f6ff2c9be8102e06d0a4d08987231a7e286
  EXPermissions: dd31cb432c078eed1f4c1e290bc32649d5280bd3
  EXPermissionsInterface: 76f80a0dcd16afde36498e3d3aa168cb43999558
  EXPrint: b6aab9715518cf67954ae260b71e28afd843353e
  EXReactNativeAdapter: 253efa069b53a6c8be7c3f2afd49ef6b4e97e902
  EXSegment: cfe9aed31dbd7f1455724afe89a4920e5dad0049
  EXSensors: 6aa3b3b9906beb0b574a88943d171ebc226b0fe5
  EXSensorsInterface: 9e845bc03ad23a846fa6bcd4e2a60f1d0b1a6906
  EXSMS: 2a2f1abfb2f37b686e892261678c70f39c9b7fa8
  Fabric: f233c9492b3bbc1f04e3882986740f7988a58edb
  FBAudienceNetwork: 80275c0a28574ff5ce820abdc251d05e07e6ae7a
  FBSDKCoreKit: fe5f3474499a81963e11e3f3a5c753d0a95ca2b4
  FBSDKLoginKit: 2f7249686d1e30ce8a5ef5400eedf50b3e3df332
  FBSDKShareKit: 52e0083222c38e930eb6878007478326599195c3
  Folly: c89ac2d5c6ab169cd7397ef27485c44f35f742c7
  glog: e8acf0ebbf99759d3ff18c86c292a5898282dcde
  Google-Maps-iOS-Utils: c32891ff472eaaa1fca032beedafa1a013af7875
  Google-Mobile-Ads-SDK: 1bdf1a4244d0553b1840239874c209c01aef055f
  GoogleInterchangeUtilities: d5bc4d88d5b661ab72f9d70c58d02ca8c27ad1f7
  GoogleMaps: c087b8e5dfe87ca6ebf59adb9b4894a4146bec4f
  GoogleMobileVision: d344d69c8987ee239c8a47257e2039084682d181
  GoogleNetworkingUtilities: 3edd3a8161347494f2da60ea0deddc8a472d94cb
  GoogleSignIn: 591e46382014e591269f862ba6e7bc0fbd793532
  GoogleSymbolUtilities: 631ee17048aa5e9ab133470d768ea997a5ef9b96
  GoogleToolboxForMac: 91c824d21e85b31c2aae9bb011c5027c9b4e738f
  GoogleUtilities: 8bbc733218aad26306f9d4a253823986110e3358
  GTMOAuth2: c77fe325e4acd453837e72d91e3b5f13116857b2
  GTMSessionFetcher: 0c4baf0a73acd0041bf9f71ea018deedab5ea84e
  JKBigInteger2: e91672035c42328c48b7dd015b66812ddf40ca9b
  lottie-ios: d699fdee68d7b63e721d949388b015fef1aaa4ac
  React: 1fe0eb13d90b625d94c3b117c274dcfd2e760e11
  ReactABI25_0_0: f99e2a66f3435216031b49793d65e46dbf6f11e3
  ReactABI26_0_0: 42bd2f67b539d66bdc63c57f4fe0f75d94605e36
  ReactABI27_0_0: c9a420256ec867ad158d6bec5087e0316cae1043
  ReactABI28_0_0: 81a22bc10779e2ee144e1ac58d83a44d5da96131
  ReactABI29_0_0: 00e8258a226893d84b01ce136b8bf160b30b39b8
  ReactABI30_0_0: 3d1d194067363dcc0f0f8941b4cdac1fc7e268b8
  ReactABI31_0_0: 0cc61f9074e8495af6c3e1ec9e35576d5a2e0ce3
  yoga: b1ce48b6cf950b98deae82838f5173ea7cf89e85
  yogaABI25_0_0: 166718f403275ee181e3ddb3d6e19c72be2f5cde
  yogaABI26_0_0: 3d0b9ddd940a22bab64f64291415846298cb263c
  yogaABI27_0_0: 15bb7f6d47c919692ddbfef84e1f69d935664fce
  yogaABI28_0_0: c9b0e4fbc789b5db29690ede5e85b0140b975f9b
  yogaABI29_0_0: 4fdf5bbd444d2968ec42ccadec97b02c672eda80
  yogaABI30_0_0: 4c86e39466368a6b018b8b78aeb654b6620512a1
  yogaABI31_0_0: 7978689ddccec43cffd5914889304cf3b7fd7c77

<<<<<<< HEAD
PODFILE CHECKSUM: e977e87803e908ecc5dbb5d82467e53cfa10971b
=======
PODFILE CHECKSUM: f976f1913ee3e3825829e9322e995671b5298c62
>>>>>>> 27954d9f

COCOAPODS: 1.5.3<|MERGE_RESOLUTION|>--- conflicted
+++ resolved
@@ -232,13 +232,9 @@
   - EXAdsAdMob (1.1.0):
     - EXCore
     - Google-Mobile-Ads-SDK
-<<<<<<< HEAD
   - EXAR (1.0.0):
     - EXCore
-  - EXBarCodeScanner (1.0.0):
-=======
   - EXBarCodeScanner (1.1.0):
->>>>>>> 27954d9f
     - EXCore
   - EXBarCodeScannerInterface (1.1.0):
     - EXCore
@@ -286,9 +282,6 @@
   - EXGL-CPP (1.1.0):
     - EXGL-CPP/UEXGL (= 1.1.0)
   - EXGL-CPP/UEXGL (1.1.0)
-  - EXGoogleSignIn (1.0.0):
-    - EXCore
-    - GoogleSignIn
   - EXImageLoaderInterface (1.1.0):
     - EXCore
   - EXLocalAuthentication (1.1.0):
@@ -1094,7 +1087,6 @@
   - EXFontInterface (from `../packages/expo-font-interface/ios`)
   - EXGL (from `../packages/expo-gl/ios`)
   - EXGL-CPP (from `../packages/expo-gl-cpp/cpp`)
-  - EXGoogleSignIn (from `../packages/expo-google-sign-in/ios`)
   - EXImageLoaderInterface (from `../packages/expo-image-loader-interface/ios`)
   - EXLocalAuthentication (from `../packages/expo-local-authentication/ios`)
   - EXLocalization (from `../packages/expo-localization/ios`)
@@ -1463,8 +1455,6 @@
     :path: "../packages/expo-gl/ios"
   EXGL-CPP:
     :path: "../packages/expo-gl-cpp/cpp"
-  EXGoogleSignIn:
-    :path: "../packages/expo-google-sign-in/ios"
   EXImageLoaderInterface:
     :path: "../packages/expo-image-loader-interface/ios"
   EXLocalAuthentication:
@@ -1629,7 +1619,6 @@
   EXFontInterface: 06126ec4f6a67415426074c3383a82b241f087c1
   EXGL: 9a5dd454a7ed9660b25b71d82d8009ac9bd6f85a
   EXGL-CPP: 46b589a3ed0c59ae2e7f9434897b66cd8dd2e70c
-  EXGoogleSignIn: 62f3cf04db88d7628c73ae5850d65c407965d77d
   EXImageLoaderInterface: 3f460f6ff344ba6c4e00621806c0d1d76249cd8f
   EXLocalAuthentication: b70696613cb24d726d3c98a1818c22c481a46b01
   EXLocalization: 1243adc132eaad4793dd7e5b497135ad5d803441
@@ -1681,10 +1670,6 @@
   yogaABI30_0_0: 4c86e39466368a6b018b8b78aeb654b6620512a1
   yogaABI31_0_0: 7978689ddccec43cffd5914889304cf3b7fd7c77
 
-<<<<<<< HEAD
-PODFILE CHECKSUM: e977e87803e908ecc5dbb5d82467e53cfa10971b
-=======
-PODFILE CHECKSUM: f976f1913ee3e3825829e9322e995671b5298c62
->>>>>>> 27954d9f
+PODFILE CHECKSUM: f89147cd4fefb2e806c2dbb3e0fe25eddd766258
 
 COCOAPODS: 1.5.3