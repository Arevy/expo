--- conflicted
+++ resolved
@@ -3,8 +3,6 @@
 
 import { getAppLoadingLifecycleEmitter } from './AppLoading';
 
-<<<<<<< HEAD
-=======
 const { ExponentAppLoadingManager } = NativeModules;
 
 async function finishedAsync(): Promise<any> {
@@ -13,7 +11,6 @@
   }
 }
 
->>>>>>> 67e789ea
 type Props = {
   children: React.ReactNode;
 };
